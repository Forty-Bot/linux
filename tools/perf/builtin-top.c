--- conflicted
+++ resolved
@@ -771,12 +771,8 @@
 		    sample->callchain) {
 			err = machine__resolve_callchain(machine, evsel,
 							 al.thread, sample,
-<<<<<<< HEAD
-							 &parent, &al);
-=======
 							 &parent, &al,
 							 top->max_stack);
->>>>>>> d8ec26d7
 			if (err)
 				return;
 		}
@@ -1115,12 +1111,9 @@
 	OPT_CALLBACK(0, "call-graph", &top.record_opts,
 		     "mode[,dump_size]", record_callchain_help,
 		     &parse_callchain_opt),
-<<<<<<< HEAD
-=======
 	OPT_INTEGER(0, "max-stack", &top.max_stack,
 		    "Set the maximum stack depth when parsing the callchain. "
 		    "Default: " __stringify(PERF_MAX_STACK_DEPTH)),
->>>>>>> d8ec26d7
 	OPT_CALLBACK(0, "ignore-callees", NULL, "regex",
 		   "ignore callees of these functions in call graphs",
 		   report_parse_ignore_callees_opt),
