/*
 * Hardkernel Odroid XU3 board device tree source
 *
 * Copyright (c) 2014 Collabora Ltd.
 * Copyright (c) 2013 Samsung Electronics Co., Ltd.
 *		http://www.samsung.com
 *
 * This program is free software; you can redistribute it and/or modify
 * it under the terms of the GNU General Public License version 2 as
 * published by the Free Software Foundation.
*/

#include <dt-bindings/clock/samsung,s2mps11.h>
#include <dt-bindings/interrupt-controller/irq.h>
#include <dt-bindings/gpio/gpio.h>
#include <dt-bindings/sound/samsung-i2s.h>
#include "exynos5800.dtsi"
#include "exynos5422-cpus.dtsi"
#include "exynos5422-cpu-thermal.dtsi"

/ {
	memory {
		reg = <0x40000000 0x7EA00000>;
	};

	chosen {
		linux,stdout-path = &serial_2;
	};

	firmware@02073000 {
		compatible = "samsung,secure-firmware";
		reg = <0x02073000 0x1000>;
	};

	fixed-rate-clocks {
		oscclk {
			compatible = "samsung,exynos5420-oscclk";
			clock-frequency = <24000000>;
		};
	};

	emmc_pwrseq: pwrseq {
		pinctrl-0 = <&emmc_nrst_pin>;
		pinctrl-names = "default";
		compatible = "mmc-pwrseq-emmc";
		reset-gpios = <&gpd1 0 GPIO_ACTIVE_LOW>;
	};

	fan0: pwm-fan {
		compatible = "pwm-fan";
		pwms = <&pwm 0 20972 0>;
		cooling-min-state = <0>;
		cooling-max-state = <3>;
		#cooling-cells = <2>;
		cooling-levels = <0 130 170 230>;
	};
};

&clock_audss {
	assigned-clocks = <&clock_audss EXYNOS_MOUT_AUDSS>,
			<&clock_audss EXYNOS_MOUT_I2S>,
			<&clock_audss EXYNOS_DOUT_AUD_BUS>;
	assigned-clock-parents = <&clock CLK_FIN_PLL>,
			<&clock_audss EXYNOS_MOUT_AUDSS>;
	assigned-clock-rates = <0>,
			<0>,
			<19200000>;
};

&fimd {
	status = "okay";
};


&hdmi {
	status = "okay";
	hpd-gpio = <&gpx3 7 GPIO_ACTIVE_HIGH>;
	pinctrl-names = "default";
	pinctrl-0 = <&hdmi_hpd_irq>;

	vdd_osc-supply = <&ldo7_reg>;
	vdd_pll-supply = <&ldo6_reg>;
	vdd-supply = <&ldo6_reg>;
};

&hsi2c_4 {
	status = "okay";

	s2mps11_pmic@66 {
		compatible = "samsung,s2mps11-pmic";
		reg = <0x66>;
		s2mps11,buck2-ramp-delay = <12>;
		s2mps11,buck34-ramp-delay = <12>;
		s2mps11,buck16-ramp-delay = <12>;
		s2mps11,buck6-ramp-enable = <1>;
		s2mps11,buck2-ramp-enable = <1>;
		s2mps11,buck3-ramp-enable = <1>;
		s2mps11,buck4-ramp-enable = <1>;
		samsung,s2mps11-acokb-ground;

		interrupt-parent = <&gpx0>;
		interrupts = <4 IRQ_TYPE_EDGE_FALLING>;
		pinctrl-names = "default";
		pinctrl-0 = <&s2mps11_irq>;

		s2mps11_osc: clocks {
			#clock-cells = <1>;
			clock-output-names = "s2mps11_ap",
					"s2mps11_cp", "s2mps11_bt";
		};

		regulators {
			ldo1_reg: LDO1 {
				regulator-name = "vdd_ldo1";
				regulator-min-microvolt = <1000000>;
				regulator-max-microvolt = <1000000>;
				regulator-always-on;
			};

			ldo3_reg: LDO3 {
				regulator-name = "vdd_ldo3";
				regulator-min-microvolt = <1800000>;
				regulator-max-microvolt = <1800000>;
				regulator-always-on;
			};

			ldo5_reg: LDO5 {
				regulator-name = "vdd_ldo5";
				regulator-min-microvolt = <1800000>;
				regulator-max-microvolt = <1800000>;
				regulator-always-on;
			};

			ldo6_reg: LDO6 {
				regulator-name = "vdd_ldo6";
				regulator-min-microvolt = <1000000>;
				regulator-max-microvolt = <1000000>;
				regulator-always-on;
			};

			ldo7_reg: LDO7 {
				regulator-name = "vdd_ldo7";
				regulator-min-microvolt = <1800000>;
				regulator-max-microvolt = <1800000>;
				regulator-always-on;
			};

			ldo8_reg: LDO8 {
				regulator-name = "vdd_ldo8";
				regulator-min-microvolt = <1800000>;
				regulator-max-microvolt = <1800000>;
				regulator-always-on;
			};

			ldo9_reg: LDO9 {
				regulator-name = "vdd_ldo9";
				regulator-min-microvolt = <3000000>;
				regulator-max-microvolt = <3000000>;
				regulator-always-on;
			};

			ldo10_reg: LDO10 {
				regulator-name = "vdd_ldo10";
				regulator-min-microvolt = <1800000>;
				regulator-max-microvolt = <1800000>;
				regulator-always-on;
			};

			ldo11_reg: LDO11 {
				regulator-name = "vdd_ldo11";
				regulator-min-microvolt = <1000000>;
				regulator-max-microvolt = <1000000>;
				regulator-always-on;
			};

			ldo12_reg: LDO12 {
				regulator-name = "vdd_ldo12";
				regulator-min-microvolt = <1800000>;
				regulator-max-microvolt = <1800000>;
				regulator-always-on;
			};

			ldo13_reg: LDO13 {
				regulator-name = "vdd_ldo13";
				regulator-min-microvolt = <2800000>;
				regulator-max-microvolt = <2800000>;
				regulator-always-on;
			};

			ldo15_reg: LDO15 {
				regulator-name = "vdd_ldo15";
				regulator-min-microvolt = <3100000>;
				regulator-max-microvolt = <3100000>;
				regulator-always-on;
			};

			ldo16_reg: LDO16 {
				regulator-name = "vdd_ldo16";
				regulator-min-microvolt = <2200000>;
				regulator-max-microvolt = <2200000>;
				regulator-always-on;
			};

			ldo17_reg: LDO17 {
				regulator-name = "tsp_avdd";
				regulator-min-microvolt = <3300000>;
				regulator-max-microvolt = <3300000>;
				regulator-always-on;
			};

			ldo19_reg: LDO19 {
				regulator-name = "vdd_sd";
				regulator-min-microvolt = <2800000>;
				regulator-max-microvolt = <2800000>;
				regulator-always-on;
			};

			ldo24_reg: LDO24 {
				regulator-name = "tsp_io";
				regulator-min-microvolt = <2800000>;
				regulator-max-microvolt = <2800000>;
				regulator-always-on;
			};

			ldo26_reg: LDO26 {
				regulator-name = "vdd_ldo26";
				regulator-min-microvolt = <3000000>;
				regulator-max-microvolt = <3000000>;
				regulator-always-on;
			};

			buck1_reg: BUCK1 {
				regulator-name = "vdd_mif";
				regulator-min-microvolt = <800000>;
				regulator-max-microvolt = <1300000>;
				regulator-always-on;
				regulator-boot-on;
			};

			buck2_reg: BUCK2 {
				regulator-name = "vdd_arm";
				regulator-min-microvolt = <800000>;
				regulator-max-microvolt = <1500000>;
				regulator-always-on;
				regulator-boot-on;
			};

			buck3_reg: BUCK3 {
				regulator-name = "vdd_int";
				regulator-min-microvolt = <800000>;
				regulator-max-microvolt = <1400000>;
				regulator-always-on;
				regulator-boot-on;
			};

			buck4_reg: BUCK4 {
				regulator-name = "vdd_g3d";
				regulator-min-microvolt = <800000>;
				regulator-max-microvolt = <1400000>;
				regulator-always-on;
				regulator-boot-on;
			};

			buck5_reg: BUCK5 {
				regulator-name = "vdd_mem";
				regulator-min-microvolt = <800000>;
				regulator-max-microvolt = <1400000>;
				regulator-always-on;
				regulator-boot-on;
			};

			buck6_reg: BUCK6 {
				regulator-name = "vdd_kfc";
				regulator-min-microvolt = <800000>;
				regulator-max-microvolt = <1500000>;
				regulator-always-on;
				regulator-boot-on;
			};

			buck7_reg: BUCK7 {
				regulator-name = "vdd_1.0v_ldo";
				regulator-min-microvolt = <800000>;
				regulator-max-microvolt = <1500000>;
				regulator-always-on;
				regulator-boot-on;
			};

			buck8_reg: BUCK8 {
				regulator-name = "vdd_1.8v_ldo";
				regulator-min-microvolt = <800000>;
				regulator-max-microvolt = <1500000>;
				regulator-always-on;
				regulator-boot-on;
			};

			buck9_reg: BUCK9 {
				regulator-name = "vdd_2.8v_ldo";
				regulator-min-microvolt = <3000000>;
				regulator-max-microvolt = <3750000>;
				regulator-always-on;
				regulator-boot-on;
			};

			buck10_reg: BUCK10 {
				regulator-name = "vdd_vmem";
				regulator-min-microvolt = <2850000>;
				regulator-max-microvolt = <2850000>;
				regulator-always-on;
				regulator-boot-on;
			};
		};
	};
};

&i2c_2 {
	samsung,i2c-sda-delay = <100>;
	samsung,i2c-max-bus-freq = <66000>;
	status = "okay";

	hdmiddc@50 {
		compatible = "samsung,exynos4210-hdmiddc";
		reg = <0x50>;
	};
};

&mfc {
	samsung,mfc-r = <0x43000000 0x800000>;
	samsung,mfc-l = <0x51000000 0x800000>;
};

&mmc_0 {
	status = "okay";
	mmc-pwrseq = <&emmc_pwrseq>;
	cd-gpios = <&gpc0 2 GPIO_ACTIVE_LOW>;
	card-detect-delay = <200>;
	samsung,dw-mshc-ciu-div = <3>;
	samsung,dw-mshc-sdr-timing = <0 4>;
	samsung,dw-mshc-ddr-timing = <0 2>;
	samsung,dw-mshc-hs400-timing = <0 2>;
	samsung,read-strobe-delay = <90>;
	pinctrl-names = "default";
	pinctrl-0 = <&sd0_clk &sd0_cmd &sd0_bus1 &sd0_bus4 &sd0_bus8 &sd0_cd &sd0_rclk>;
	bus-width = <8>;
	cap-mmc-highspeed;
	mmc-hs200-1_8v;
	mmc-hs400-1_8v;
};

&mmc_2 {
	status = "okay";
	card-detect-delay = <200>;
	samsung,dw-mshc-ciu-div = <3>;
	samsung,dw-mshc-sdr-timing = <0 4>;
	samsung,dw-mshc-ddr-timing = <0 2>;
	pinctrl-names = "default";
	pinctrl-0 = <&sd2_clk &sd2_cmd &sd2_cd &sd2_bus1 &sd2_bus4>;
	bus-width = <4>;
	cap-sd-highspeed;
};

&pinctrl_0 {
	hdmi_hpd_irq: hdmi-hpd-irq {
		samsung,pins = "gpx3-7";
		samsung,pin-function = <0>;
		samsung,pin-pud = <1>;
		samsung,pin-drv = <0>;
	};

	s2mps11_irq: s2mps11-irq {
		samsung,pins = "gpx0-4";
		samsung,pin-function = <0xf>;
		samsung,pin-pud = <0>;
		samsung,pin-drv = <0>;
	};
};

&pinctrl_1 {
	emmc_nrst_pin: emmc-nrst {
		samsung,pins = "gpd1-0";
		samsung,pin-function = <0>;
		samsung,pin-pud = <0>;
		samsung,pin-drv = <0>;
	};
};

<<<<<<< HEAD
&pwm {
	/*
	 * PWM 0 -- fan
	 * PWM 1 -- Green LED
	 * PWM 2 -- Blue LED
	 * PWM 3 -- on MIPI connector for backlight
	 */
	pinctrl-0 = <&pwm0_out &pwm1_out &pwm2_out &pwm3_out>;
	pinctrl-names = "default";
	status = "okay";
};

=======
>>>>>>> 3e4dda70
&tmu_cpu0 {
	vtmu-supply = <&ldo7_reg>;
	status = "okay";
};

&tmu_cpu1 {
	vtmu-supply = <&ldo7_reg>;
	status = "okay";
};

&tmu_cpu2 {
	vtmu-supply = <&ldo7_reg>;
	status = "okay";
};

&tmu_cpu3 {
	vtmu-supply = <&ldo7_reg>;
	status = "okay";
};

&tmu_gpu {
	vtmu-supply = <&ldo7_reg>;
	status = "okay";
};

&rtc {
	status = "okay";
	clocks = <&clock CLK_RTC>, <&s2mps11_osc S2MPS11_CLK_AP>;
	clock-names = "rtc", "rtc_src";
};

&usbdrd_dwc3_0 {
	dr_mode = "host";
};

/* usbdrd_dwc3_1 mode customized in each board */

&usbdrd3_0 {
	vdd33-supply = <&ldo9_reg>;
	vdd10-supply = <&ldo11_reg>;
};

&usbdrd3_1 {
	vdd33-supply = <&ldo9_reg>;
	vdd10-supply = <&ldo11_reg>;
};<|MERGE_RESOLUTION|>--- conflicted
+++ resolved
@@ -383,21 +383,6 @@
 	};
 };
 
-<<<<<<< HEAD
-&pwm {
-	/*
-	 * PWM 0 -- fan
-	 * PWM 1 -- Green LED
-	 * PWM 2 -- Blue LED
-	 * PWM 3 -- on MIPI connector for backlight
-	 */
-	pinctrl-0 = <&pwm0_out &pwm1_out &pwm2_out &pwm3_out>;
-	pinctrl-names = "default";
-	status = "okay";
-};
-
-=======
->>>>>>> 3e4dda70
 &tmu_cpu0 {
 	vtmu-supply = <&ldo7_reg>;
 	status = "okay";
