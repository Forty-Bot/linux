--- conflicted
+++ resolved
@@ -917,25 +917,7 @@
 	restore_saved_sigmask();
 }
 
-<<<<<<< HEAD
-static bool cpu_affinity_invalid(struct pt_regs *regs)
-{
-	if (!compat_user_mode(regs))
-		return false;
-
-	/*
-	 * We're preemptible, but a reschedule will cause us to check the
-	 * affinity again.
-	 */
-	return !cpumask_test_cpu(raw_smp_processor_id(),
-				 system_32bit_el0_cpumask());
-}
-
-asmlinkage void do_notify_resume(struct pt_regs *regs,
-				 unsigned long thread_flags)
-=======
 void do_notify_resume(struct pt_regs *regs, unsigned long thread_flags)
->>>>>>> 65266a7c
 {
 	do {
 		if (thread_flags & _TIF_NEED_RESCHED) {
@@ -961,19 +943,6 @@
 			if (thread_flags & _TIF_NOTIFY_RESUME) {
 				tracehook_notify_resume(regs);
 				rseq_handle_notify_resume(NULL, regs);
-
-				/*
-				 * If we reschedule after checking the affinity
-				 * then we must ensure that TIF_NOTIFY_RESUME
-				 * is set so that we check the affinity again.
-				 * Since tracehook_notify_resume() clears the
-				 * flag, ensure that the compiler doesn't move
-				 * it after the affinity check.
-				 */
-				barrier();
-
-				if (cpu_affinity_invalid(regs))
-					force_sig(SIGKILL);
 			}
 
 			if (thread_flags & _TIF_FOREIGN_FPSTATE)
