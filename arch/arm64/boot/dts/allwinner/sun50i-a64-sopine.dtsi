/*
 * Copyright (c) 2017 Icenowy Zheng <icenowy@aosc.xyz>
 *
 * Based on sun50i-a64-pine64.dts, which is:
 *   Copyright (c) 2016 ARM Ltd.
 *
 * This file is dual-licensed: you can use it either under the terms
 * of the GPL or the X11 license, at your option. Note that this dual
 * licensing only applies to this file, and not this project as a
 * whole.
 *
 *  a) This library is free software; you can redistribute it and/or
 *     modify it under the terms of the GNU General Public License as
 *     published by the Free Software Foundation; either version 2 of the
 *     License, or (at your option) any later version.
 *
 *     This library is distributed in the hope that it will be useful,
 *     but WITHOUT ANY WARRANTY; without even the implied warranty of
 *     MERCHANTABILITY or FITNESS FOR A PARTICULAR PURPOSE.  See the
 *     GNU General Public License for more details.
 *
 * Or, alternatively,
 *
 *  b) Permission is hereby granted, free of charge, to any person
 *     obtaining a copy of this software and associated documentation
 *     files (the "Software"), to deal in the Software without
 *     restriction, including without limitation the rights to use,
 *     copy, modify, merge, publish, distribute, sublicense, and/or
 *     sell copies of the Software, and to permit persons to whom the
 *     Software is furnished to do so, subject to the following
 *     conditions:
 *
 *     The above copyright notice and this permission notice shall be
 *     included in all copies or substantial portions of the Software.
 *
 *     THE SOFTWARE IS PROVIDED "AS IS", WITHOUT WARRANTY OF ANY KIND,
 *     EXPRESS OR IMPLIED, INCLUDING BUT NOT LIMITED TO THE WARRANTIES
 *     OF MERCHANTABILITY, FITNESS FOR A PARTICULAR PURPOSE AND
 *     NONINFRINGEMENT. IN NO EVENT SHALL THE AUTHORS OR COPYRIGHT
 *     HOLDERS BE LIABLE FOR ANY CLAIM, DAMAGES OR OTHER LIABILITY,
 *     WHETHER IN AN ACTION OF CONTRACT, TORT OR OTHERWISE, ARISING
 *     FROM, OUT OF OR IN CONNECTION WITH THE SOFTWARE OR THE USE OR
 *     OTHER DEALINGS IN THE SOFTWARE.
 */

#include "sun50i-a64.dtsi"

#include <dt-bindings/gpio/gpio.h>

&codec_analog {
<<<<<<< HEAD
	hpvcc-supply = <&reg_eldo1>;
=======
	cpvdd-supply = <&reg_eldo1>;
>>>>>>> 0ecfebd2
};

&mmc0 {
	pinctrl-names = "default";
	pinctrl-0 = <&mmc0_pins>;
	vmmc-supply = <&reg_dcdc1>;
	non-removable;
	disable-wp;
	bus-width = <4>;
	cd-gpios = <&pio 5 6 GPIO_ACTIVE_LOW>; /* PF6 */
	status = "okay";
};

&r_rsb {
	status = "okay";

	axp803: pmic@3a3 {
		compatible = "x-powers,axp803";
		reg = <0x3a3>;
		interrupt-parent = <&r_intc>;
		interrupts = <0 IRQ_TYPE_LEVEL_LOW>;
	};
};

&spi0  {
	status = "okay";

	flash@0 {
		#address-cells = <1>;
		#size-cells = <1>;
		compatible = "jedec,spi-nor";
		reg = <0>;
		spi-max-frequency = <40000000>;
	};
};

#include "axp803.dtsi"

&reg_aldo2 {
	regulator-always-on;
	regulator-min-microvolt = <1800000>;
	regulator-max-microvolt = <3300000>;
	regulator-name = "vcc-pl";
};

&reg_aldo3 {
	regulator-always-on;
	regulator-min-microvolt = <3000000>;
	regulator-max-microvolt = <3000000>;
	regulator-name = "vcc-pll-avcc";
};

&reg_dcdc1 {
	regulator-always-on;
	regulator-min-microvolt = <3300000>;
	regulator-max-microvolt = <3300000>;
	regulator-name = "vcc-3v3";
};

&reg_dcdc2 {
	regulator-always-on;
	regulator-min-microvolt = <1040000>;
	regulator-max-microvolt = <1300000>;
	regulator-name = "vdd-cpux";
};

/* DCDC3 is polyphased with DCDC2 */

&reg_dcdc5 {
	regulator-always-on;
	regulator-min-microvolt = <1200000>;
	regulator-max-microvolt = <1200000>;
	regulator-name = "vcc-dram";
};

&reg_dcdc6 {
	regulator-always-on;
	regulator-min-microvolt = <1100000>;
	regulator-max-microvolt = <1100000>;
	regulator-name = "vdd-sys";
};

&reg_eldo1 {
	regulator-always-on;
	regulator-min-microvolt = <1800000>;
	regulator-max-microvolt = <1800000>;
	regulator-name = "vdd-1v8-lpddr";
};

&reg_fldo1 {
	regulator-min-microvolt = <1200000>;
	regulator-max-microvolt = <1200000>;
	regulator-name = "vcc-1v2-hsic";
};

/*
 * The A64 chip cannot work without this regulator off, although
 * it seems to be only driving the AR100 core.
 * Maybe we don't still know well about CPUs domain.
 */
&reg_fldo2 {
	regulator-always-on;
	regulator-min-microvolt = <1100000>;
	regulator-max-microvolt = <1100000>;
	regulator-name = "vdd-cpus";
};

&reg_rtc_ldo {
	regulator-name = "vcc-rtc";
};<|MERGE_RESOLUTION|>--- conflicted
+++ resolved
@@ -48,11 +48,7 @@
 #include <dt-bindings/gpio/gpio.h>
 
 &codec_analog {
-<<<<<<< HEAD
-	hpvcc-supply = <&reg_eldo1>;
-=======
 	cpvdd-supply = <&reg_eldo1>;
->>>>>>> 0ecfebd2
 };
 
 &mmc0 {
