/*
 * Copyright 2007 Dave Airlied
 * All Rights Reserved.
 *
 * Permission is hereby granted, free of charge, to any person obtaining a
 * copy of this software and associated documentation files (the "Software"),
 * to deal in the Software without restriction, including without limitation
 * the rights to use, copy, modify, merge, publish, distribute, sublicense,
 * and/or sell copies of the Software, and to permit persons to whom the
 * Software is furnished to do so, subject to the following conditions:
 *
 * The above copyright notice and this permission notice (including the next
 * paragraph) shall be included in all copies or substantial portions of the
 * Software.
 *
 * THE SOFTWARE IS PROVIDED "AS IS", WITHOUT WARRANTY OF ANY KIND, EXPRESS OR
 * IMPLIED, INCLUDING BUT NOT LIMITED TO THE WARRANTIES OF MERCHANTABILITY,
 * FITNESS FOR A PARTICULAR PURPOSE AND NONINFRINGEMENT.  IN NO EVENT SHALL
 * VA LINUX SYSTEMS AND/OR ITS SUPPLIERS BE LIABLE FOR ANY CLAIM, DAMAGES OR
 * OTHER LIABILITY, WHETHER IN AN ACTION OF CONTRACT, TORT OR OTHERWISE,
 * ARISING FROM, OUT OF OR IN CONNECTION WITH THE SOFTWARE OR THE USE OR
 * OTHER DEALINGS IN THE SOFTWARE.
 */
/*
 * Authors: Dave Airlied <airlied@linux.ie>
 *	    Ben Skeggs   <darktama@iinet.net.au>
 *	    Jeremy Kolb  <jkolb@brandeis.edu>
 */

<<<<<<< HEAD
#include <drm/drmP.h>
#include <drm/ttm/ttm_page_alloc.h>

#include <drm/nouveau_drm.h>
#include "nouveau_drv.h"
=======
#include <core/engine.h>

#include <subdev/fb.h>
#include <subdev/vm.h>
#include <subdev/bar.h>

#include "nouveau_drm.h"
>>>>>>> 268d2837
#include "nouveau_dma.h"
#include "nouveau_fence.h"

#include "nouveau_bo.h"
#include "nouveau_ttm.h"
#include "nouveau_gem.h"

/*
 * NV10-NV40 tiling helpers
 */

static void
nv10_bo_update_tile_region(struct drm_device *dev, struct nouveau_drm_tile *reg,
			   u32 addr, u32 size, u32 pitch, u32 flags)
{
	struct nouveau_drm *drm = nouveau_drm(dev);
	int i = reg - drm->tile.reg;
	struct nouveau_fb *pfb = nouveau_fb(drm->device);
	struct nouveau_fb_tile *tile = &pfb->tile.region[i];
	struct nouveau_engine *engine;

	nouveau_fence_unref(&reg->fence);

	if (tile->pitch)
		pfb->tile.fini(pfb, i, tile);

	if (pitch)
		pfb->tile.init(pfb, i, addr, size, pitch, flags, tile);

	pfb->tile.prog(pfb, i, tile);

	if ((engine = nouveau_engine(pfb, NVDEV_ENGINE_GR)))
		engine->tile_prog(engine, i);
	if ((engine = nouveau_engine(pfb, NVDEV_ENGINE_MPEG)))
		engine->tile_prog(engine, i);
}

static struct nouveau_drm_tile *
nv10_bo_get_tile_region(struct drm_device *dev, int i)
{
	struct nouveau_drm *drm = nouveau_drm(dev);
	struct nouveau_drm_tile *tile = &drm->tile.reg[i];

	spin_lock(&drm->tile.lock);

	if (!tile->used &&
	    (!tile->fence || nouveau_fence_done(tile->fence)))
		tile->used = true;
	else
		tile = NULL;

	spin_unlock(&drm->tile.lock);
	return tile;
}

static void
nv10_bo_put_tile_region(struct drm_device *dev, struct nouveau_drm_tile *tile,
			struct nouveau_fence *fence)
{
	struct nouveau_drm *drm = nouveau_drm(dev);

	if (tile) {
		spin_lock(&drm->tile.lock);
		if (fence) {
			/* Mark it as pending. */
			tile->fence = fence;
			nouveau_fence_ref(fence);
		}

		tile->used = false;
		spin_unlock(&drm->tile.lock);
	}
}

static struct nouveau_drm_tile *
nv10_bo_set_tiling(struct drm_device *dev, u32 addr,
		   u32 size, u32 pitch, u32 flags)
{
	struct nouveau_drm *drm = nouveau_drm(dev);
	struct nouveau_fb *pfb = nouveau_fb(drm->device);
	struct nouveau_drm_tile *tile, *found = NULL;
	int i;

	for (i = 0; i < pfb->tile.regions; i++) {
		tile = nv10_bo_get_tile_region(dev, i);

		if (pitch && !found) {
			found = tile;
			continue;

		} else if (tile && pfb->tile.region[i].pitch) {
			/* Kill an unused tile region. */
			nv10_bo_update_tile_region(dev, tile, 0, 0, 0, 0);
		}

		nv10_bo_put_tile_region(dev, tile, NULL);
	}

	if (found)
		nv10_bo_update_tile_region(dev, found, addr, size,
					    pitch, flags);
	return found;
}

static void
nouveau_bo_del_ttm(struct ttm_buffer_object *bo)
{
	struct nouveau_drm *drm = nouveau_bdev(bo->bdev);
	struct drm_device *dev = drm->dev;
	struct nouveau_bo *nvbo = nouveau_bo(bo);

	if (unlikely(nvbo->gem))
		DRM_ERROR("bo %p still attached to GEM object\n", bo);
	nv10_bo_put_tile_region(dev, nvbo->tile, NULL);
	kfree(nvbo);
}

static void
nouveau_bo_fixup_align(struct nouveau_bo *nvbo, u32 flags,
		       int *align, int *size)
{
	struct nouveau_drm *drm = nouveau_bdev(nvbo->bo.bdev);
	struct nouveau_device *device = nv_device(drm->device);

	if (device->card_type < NV_50) {
		if (nvbo->tile_mode) {
			if (device->chipset >= 0x40) {
				*align = 65536;
				*size = roundup(*size, 64 * nvbo->tile_mode);

			} else if (device->chipset >= 0x30) {
				*align = 32768;
				*size = roundup(*size, 64 * nvbo->tile_mode);

			} else if (device->chipset >= 0x20) {
				*align = 16384;
				*size = roundup(*size, 64 * nvbo->tile_mode);

			} else if (device->chipset >= 0x10) {
				*align = 16384;
				*size = roundup(*size, 32 * nvbo->tile_mode);
			}
		}
	} else {
		*size = roundup(*size, (1 << nvbo->page_shift));
		*align = max((1 <<  nvbo->page_shift), *align);
	}

	*size = roundup(*size, PAGE_SIZE);
}

int
nouveau_bo_new(struct drm_device *dev, int size, int align,
	       uint32_t flags, uint32_t tile_mode, uint32_t tile_flags,
	       struct sg_table *sg,
	       struct nouveau_bo **pnvbo)
{
	struct nouveau_drm *drm = nouveau_drm(dev);
	struct nouveau_bo *nvbo;
	size_t acc_size;
	int ret;
	int type = ttm_bo_type_device;

	if (sg)
		type = ttm_bo_type_sg;

	nvbo = kzalloc(sizeof(struct nouveau_bo), GFP_KERNEL);
	if (!nvbo)
		return -ENOMEM;
	INIT_LIST_HEAD(&nvbo->head);
	INIT_LIST_HEAD(&nvbo->entry);
	INIT_LIST_HEAD(&nvbo->vma_list);
	nvbo->tile_mode = tile_mode;
	nvbo->tile_flags = tile_flags;
	nvbo->bo.bdev = &drm->ttm.bdev;

	nvbo->page_shift = 12;
	if (drm->client.base.vm) {
		if (!(flags & TTM_PL_FLAG_TT) && size > 256 * 1024)
			nvbo->page_shift = drm->client.base.vm->vmm->lpg_shift;
	}

	nouveau_bo_fixup_align(nvbo, flags, &align, &size);
	nvbo->bo.mem.num_pages = size >> PAGE_SHIFT;
	nouveau_bo_placement_set(nvbo, flags, 0);

	acc_size = ttm_bo_dma_acc_size(&drm->ttm.bdev, size,
				       sizeof(struct nouveau_bo));

	ret = ttm_bo_init(&drm->ttm.bdev, &nvbo->bo, size,
			  type, &nvbo->placement,
			  align >> PAGE_SHIFT, 0, false, NULL, acc_size, sg,
			  nouveau_bo_del_ttm);
	if (ret) {
		/* ttm will call nouveau_bo_del_ttm if it fails.. */
		return ret;
	}

	*pnvbo = nvbo;
	return 0;
}

static void
set_placement_list(uint32_t *pl, unsigned *n, uint32_t type, uint32_t flags)
{
	*n = 0;

	if (type & TTM_PL_FLAG_VRAM)
		pl[(*n)++] = TTM_PL_FLAG_VRAM | flags;
	if (type & TTM_PL_FLAG_TT)
		pl[(*n)++] = TTM_PL_FLAG_TT | flags;
	if (type & TTM_PL_FLAG_SYSTEM)
		pl[(*n)++] = TTM_PL_FLAG_SYSTEM | flags;
}

static void
set_placement_range(struct nouveau_bo *nvbo, uint32_t type)
{
	struct nouveau_drm *drm = nouveau_bdev(nvbo->bo.bdev);
	struct nouveau_fb *pfb = nouveau_fb(drm->device);
	u32 vram_pages = pfb->ram.size >> PAGE_SHIFT;

	if (nv_device(drm->device)->card_type == NV_10 &&
	    nvbo->tile_mode && (type & TTM_PL_FLAG_VRAM) &&
	    nvbo->bo.mem.num_pages < vram_pages / 4) {
		/*
		 * Make sure that the color and depth buffers are handled
		 * by independent memory controller units. Up to a 9x
		 * speed up when alpha-blending and depth-test are enabled
		 * at the same time.
		 */
		if (nvbo->tile_flags & NOUVEAU_GEM_TILE_ZETA) {
			nvbo->placement.fpfn = vram_pages / 2;
			nvbo->placement.lpfn = ~0;
		} else {
			nvbo->placement.fpfn = 0;
			nvbo->placement.lpfn = vram_pages / 2;
		}
	}
}

void
nouveau_bo_placement_set(struct nouveau_bo *nvbo, uint32_t type, uint32_t busy)
{
	struct ttm_placement *pl = &nvbo->placement;
	uint32_t flags = TTM_PL_MASK_CACHING |
		(nvbo->pin_refcnt ? TTM_PL_FLAG_NO_EVICT : 0);

	pl->placement = nvbo->placements;
	set_placement_list(nvbo->placements, &pl->num_placement,
			   type, flags);

	pl->busy_placement = nvbo->busy_placements;
	set_placement_list(nvbo->busy_placements, &pl->num_busy_placement,
			   type | busy, flags);

	set_placement_range(nvbo, type);
}

int
nouveau_bo_pin(struct nouveau_bo *nvbo, uint32_t memtype)
{
	struct nouveau_drm *drm = nouveau_bdev(nvbo->bo.bdev);
	struct ttm_buffer_object *bo = &nvbo->bo;
	int ret;

	if (nvbo->pin_refcnt && !(memtype & (1 << bo->mem.mem_type))) {
		NV_ERROR(drm, "bo %p pinned elsewhere: 0x%08x vs 0x%08x\n", bo,
			 1 << bo->mem.mem_type, memtype);
		return -EINVAL;
	}

	if (nvbo->pin_refcnt++)
		return 0;

	ret = ttm_bo_reserve(bo, false, false, false, 0);
	if (ret)
		goto out;

	nouveau_bo_placement_set(nvbo, memtype, 0);

	ret = nouveau_bo_validate(nvbo, false, false, false);
	if (ret == 0) {
		switch (bo->mem.mem_type) {
		case TTM_PL_VRAM:
			drm->gem.vram_available -= bo->mem.size;
			break;
		case TTM_PL_TT:
			drm->gem.gart_available -= bo->mem.size;
			break;
		default:
			break;
		}
	}
	ttm_bo_unreserve(bo);
out:
	if (unlikely(ret))
		nvbo->pin_refcnt--;
	return ret;
}

int
nouveau_bo_unpin(struct nouveau_bo *nvbo)
{
	struct nouveau_drm *drm = nouveau_bdev(nvbo->bo.bdev);
	struct ttm_buffer_object *bo = &nvbo->bo;
	int ret;

	if (--nvbo->pin_refcnt)
		return 0;

	ret = ttm_bo_reserve(bo, false, false, false, 0);
	if (ret)
		return ret;

	nouveau_bo_placement_set(nvbo, bo->mem.placement, 0);

	ret = nouveau_bo_validate(nvbo, false, false, false);
	if (ret == 0) {
		switch (bo->mem.mem_type) {
		case TTM_PL_VRAM:
			drm->gem.vram_available += bo->mem.size;
			break;
		case TTM_PL_TT:
			drm->gem.gart_available += bo->mem.size;
			break;
		default:
			break;
		}
	}

	ttm_bo_unreserve(bo);
	return ret;
}

int
nouveau_bo_map(struct nouveau_bo *nvbo)
{
	int ret;

	ret = ttm_bo_reserve(&nvbo->bo, false, false, false, 0);
	if (ret)
		return ret;

	ret = ttm_bo_kmap(&nvbo->bo, 0, nvbo->bo.mem.num_pages, &nvbo->kmap);
	ttm_bo_unreserve(&nvbo->bo);
	return ret;
}

void
nouveau_bo_unmap(struct nouveau_bo *nvbo)
{
	if (nvbo)
		ttm_bo_kunmap(&nvbo->kmap);
}

int
nouveau_bo_validate(struct nouveau_bo *nvbo, bool interruptible,
		    bool no_wait_reserve, bool no_wait_gpu)
{
	int ret;

	ret = ttm_bo_validate(&nvbo->bo, &nvbo->placement, interruptible,
			      no_wait_reserve, no_wait_gpu);
	if (ret)
		return ret;

	return 0;
}

u16
nouveau_bo_rd16(struct nouveau_bo *nvbo, unsigned index)
{
	bool is_iomem;
	u16 *mem = ttm_kmap_obj_virtual(&nvbo->kmap, &is_iomem);
	mem = &mem[index];
	if (is_iomem)
		return ioread16_native((void __force __iomem *)mem);
	else
		return *mem;
}

void
nouveau_bo_wr16(struct nouveau_bo *nvbo, unsigned index, u16 val)
{
	bool is_iomem;
	u16 *mem = ttm_kmap_obj_virtual(&nvbo->kmap, &is_iomem);
	mem = &mem[index];
	if (is_iomem)
		iowrite16_native(val, (void __force __iomem *)mem);
	else
		*mem = val;
}

u32
nouveau_bo_rd32(struct nouveau_bo *nvbo, unsigned index)
{
	bool is_iomem;
	u32 *mem = ttm_kmap_obj_virtual(&nvbo->kmap, &is_iomem);
	mem = &mem[index];
	if (is_iomem)
		return ioread32_native((void __force __iomem *)mem);
	else
		return *mem;
}

void
nouveau_bo_wr32(struct nouveau_bo *nvbo, unsigned index, u32 val)
{
	bool is_iomem;
	u32 *mem = ttm_kmap_obj_virtual(&nvbo->kmap, &is_iomem);
	mem = &mem[index];
	if (is_iomem)
		iowrite32_native(val, (void __force __iomem *)mem);
	else
		*mem = val;
}

static struct ttm_tt *
nouveau_ttm_tt_create(struct ttm_bo_device *bdev, unsigned long size,
		      uint32_t page_flags, struct page *dummy_read)
{
	struct nouveau_drm *drm = nouveau_bdev(bdev);
	struct drm_device *dev = drm->dev;

	if (drm->agp.stat == ENABLED) {
		return ttm_agp_tt_create(bdev, dev->agp->bridge, size,
					 page_flags, dummy_read);
	}

	return nouveau_sgdma_create_ttm(bdev, size, page_flags, dummy_read);
}

static int
nouveau_bo_invalidate_caches(struct ttm_bo_device *bdev, uint32_t flags)
{
	/* We'll do this from user space. */
	return 0;
}

static int
nouveau_bo_init_mem_type(struct ttm_bo_device *bdev, uint32_t type,
			 struct ttm_mem_type_manager *man)
{
	struct nouveau_drm *drm = nouveau_bdev(bdev);

	switch (type) {
	case TTM_PL_SYSTEM:
		man->flags = TTM_MEMTYPE_FLAG_MAPPABLE;
		man->available_caching = TTM_PL_MASK_CACHING;
		man->default_caching = TTM_PL_FLAG_CACHED;
		break;
	case TTM_PL_VRAM:
		if (nv_device(drm->device)->card_type >= NV_50) {
			man->func = &nouveau_vram_manager;
			man->io_reserve_fastpath = false;
			man->use_io_reserve_lru = true;
		} else {
			man->func = &ttm_bo_manager_func;
		}
		man->flags = TTM_MEMTYPE_FLAG_FIXED |
			     TTM_MEMTYPE_FLAG_MAPPABLE;
		man->available_caching = TTM_PL_FLAG_UNCACHED |
					 TTM_PL_FLAG_WC;
		man->default_caching = TTM_PL_FLAG_WC;
		break;
	case TTM_PL_TT:
		if (nv_device(drm->device)->card_type >= NV_50)
			man->func = &nouveau_gart_manager;
		else
		if (drm->agp.stat != ENABLED)
			man->func = &nv04_gart_manager;
		else
			man->func = &ttm_bo_manager_func;

		if (drm->agp.stat == ENABLED) {
			man->flags = TTM_MEMTYPE_FLAG_MAPPABLE;
			man->available_caching = TTM_PL_FLAG_UNCACHED |
				TTM_PL_FLAG_WC;
			man->default_caching = TTM_PL_FLAG_WC;
		} else {
			man->flags = TTM_MEMTYPE_FLAG_MAPPABLE |
				     TTM_MEMTYPE_FLAG_CMA;
			man->available_caching = TTM_PL_MASK_CACHING;
			man->default_caching = TTM_PL_FLAG_CACHED;
		}

		break;
	default:
		return -EINVAL;
	}
	return 0;
}

static void
nouveau_bo_evict_flags(struct ttm_buffer_object *bo, struct ttm_placement *pl)
{
	struct nouveau_bo *nvbo = nouveau_bo(bo);

	switch (bo->mem.mem_type) {
	case TTM_PL_VRAM:
		nouveau_bo_placement_set(nvbo, TTM_PL_FLAG_TT,
					 TTM_PL_FLAG_SYSTEM);
		break;
	default:
		nouveau_bo_placement_set(nvbo, TTM_PL_FLAG_SYSTEM, 0);
		break;
	}

	*pl = nvbo->placement;
}


/* GPU-assisted copy using NV_MEMORY_TO_MEMORY_FORMAT, can access
 * TTM_PL_{VRAM,TT} directly.
 */

static int
nouveau_bo_move_accel_cleanup(struct nouveau_channel *chan,
			      struct nouveau_bo *nvbo, bool evict,
			      bool no_wait_reserve, bool no_wait_gpu,
			      struct ttm_mem_reg *new_mem)
{
	struct nouveau_fence *fence = NULL;
	int ret;

	ret = nouveau_fence_new(chan, &fence);
	if (ret)
		return ret;

	ret = ttm_bo_move_accel_cleanup(&nvbo->bo, fence, NULL, evict,
					no_wait_reserve, no_wait_gpu, new_mem);
	nouveau_fence_unref(&fence);
	return ret;
}

static int
nve0_bo_move_init(struct nouveau_channel *chan, u32 handle)
{
	int ret = RING_SPACE(chan, 2);
	if (ret == 0) {
		BEGIN_NVC0(chan, NvSubCopy, 0x0000, 1);
		OUT_RING  (chan, handle);
		FIRE_RING (chan);
	}
	return ret;
}

static int
nve0_bo_move_copy(struct nouveau_channel *chan, struct ttm_buffer_object *bo,
		  struct ttm_mem_reg *old_mem, struct ttm_mem_reg *new_mem)
{
	struct nouveau_mem *node = old_mem->mm_node;
	int ret = RING_SPACE(chan, 10);
	if (ret == 0) {
		BEGIN_NVC0(chan, NvSubCopy, 0x0400, 8);
		OUT_RING  (chan, upper_32_bits(node->vma[0].offset));
		OUT_RING  (chan, lower_32_bits(node->vma[0].offset));
		OUT_RING  (chan, upper_32_bits(node->vma[1].offset));
		OUT_RING  (chan, lower_32_bits(node->vma[1].offset));
		OUT_RING  (chan, PAGE_SIZE);
		OUT_RING  (chan, PAGE_SIZE);
		OUT_RING  (chan, PAGE_SIZE);
		OUT_RING  (chan, new_mem->num_pages);
		BEGIN_IMC0(chan, NvSubCopy, 0x0300, 0x0386);
	}
	return ret;
}

static int
nvc0_bo_move_init(struct nouveau_channel *chan, u32 handle)
{
	int ret = RING_SPACE(chan, 2);
	if (ret == 0) {
		BEGIN_NVC0(chan, NvSubCopy, 0x0000, 1);
		OUT_RING  (chan, handle);
	}
	return ret;
}

static int
nvc0_bo_move_copy(struct nouveau_channel *chan, struct ttm_buffer_object *bo,
		  struct ttm_mem_reg *old_mem, struct ttm_mem_reg *new_mem)
{
	struct nouveau_mem *node = old_mem->mm_node;
	u64 src_offset = node->vma[0].offset;
	u64 dst_offset = node->vma[1].offset;
	u32 page_count = new_mem->num_pages;
	int ret;

	page_count = new_mem->num_pages;
	while (page_count) {
		int line_count = (page_count > 8191) ? 8191 : page_count;

		ret = RING_SPACE(chan, 11);
		if (ret)
			return ret;

		BEGIN_NVC0(chan, NvSubCopy, 0x030c, 8);
		OUT_RING  (chan, upper_32_bits(src_offset));
		OUT_RING  (chan, lower_32_bits(src_offset));
		OUT_RING  (chan, upper_32_bits(dst_offset));
		OUT_RING  (chan, lower_32_bits(dst_offset));
		OUT_RING  (chan, PAGE_SIZE);
		OUT_RING  (chan, PAGE_SIZE);
		OUT_RING  (chan, PAGE_SIZE);
		OUT_RING  (chan, line_count);
		BEGIN_NVC0(chan, NvSubCopy, 0x0300, 1);
		OUT_RING  (chan, 0x00000110);

		page_count -= line_count;
		src_offset += (PAGE_SIZE * line_count);
		dst_offset += (PAGE_SIZE * line_count);
	}

	return 0;
}

static int
nvc0_bo_move_m2mf(struct nouveau_channel *chan, struct ttm_buffer_object *bo,
		  struct ttm_mem_reg *old_mem, struct ttm_mem_reg *new_mem)
{
	struct nouveau_mem *node = old_mem->mm_node;
	u64 src_offset = node->vma[0].offset;
	u64 dst_offset = node->vma[1].offset;
	u32 page_count = new_mem->num_pages;
	int ret;

	page_count = new_mem->num_pages;
	while (page_count) {
		int line_count = (page_count > 2047) ? 2047 : page_count;

		ret = RING_SPACE(chan, 12);
		if (ret)
			return ret;

		BEGIN_NVC0(chan, NvSubCopy, 0x0238, 2);
		OUT_RING  (chan, upper_32_bits(dst_offset));
		OUT_RING  (chan, lower_32_bits(dst_offset));
		BEGIN_NVC0(chan, NvSubCopy, 0x030c, 6);
		OUT_RING  (chan, upper_32_bits(src_offset));
		OUT_RING  (chan, lower_32_bits(src_offset));
		OUT_RING  (chan, PAGE_SIZE); /* src_pitch */
		OUT_RING  (chan, PAGE_SIZE); /* dst_pitch */
		OUT_RING  (chan, PAGE_SIZE); /* line_length */
		OUT_RING  (chan, line_count);
		BEGIN_NVC0(chan, NvSubCopy, 0x0300, 1);
		OUT_RING  (chan, 0x00100110);

		page_count -= line_count;
		src_offset += (PAGE_SIZE * line_count);
		dst_offset += (PAGE_SIZE * line_count);
	}

	return 0;
}

static int
nva3_bo_move_copy(struct nouveau_channel *chan, struct ttm_buffer_object *bo,
		  struct ttm_mem_reg *old_mem, struct ttm_mem_reg *new_mem)
{
	struct nouveau_mem *node = old_mem->mm_node;
	u64 src_offset = node->vma[0].offset;
	u64 dst_offset = node->vma[1].offset;
	u32 page_count = new_mem->num_pages;
	int ret;

	page_count = new_mem->num_pages;
	while (page_count) {
		int line_count = (page_count > 8191) ? 8191 : page_count;

		ret = RING_SPACE(chan, 11);
		if (ret)
			return ret;

		BEGIN_NV04(chan, NvSubCopy, 0x030c, 8);
		OUT_RING  (chan, upper_32_bits(src_offset));
		OUT_RING  (chan, lower_32_bits(src_offset));
		OUT_RING  (chan, upper_32_bits(dst_offset));
		OUT_RING  (chan, lower_32_bits(dst_offset));
		OUT_RING  (chan, PAGE_SIZE);
		OUT_RING  (chan, PAGE_SIZE);
		OUT_RING  (chan, PAGE_SIZE);
		OUT_RING  (chan, line_count);
		BEGIN_NV04(chan, NvSubCopy, 0x0300, 1);
		OUT_RING  (chan, 0x00000110);

		page_count -= line_count;
		src_offset += (PAGE_SIZE * line_count);
		dst_offset += (PAGE_SIZE * line_count);
	}

	return 0;
}

static int
nv98_bo_move_exec(struct nouveau_channel *chan, struct ttm_buffer_object *bo,
		  struct ttm_mem_reg *old_mem, struct ttm_mem_reg *new_mem)
{
	struct nouveau_mem *node = old_mem->mm_node;
	int ret = RING_SPACE(chan, 7);
	if (ret == 0) {
		BEGIN_NV04(chan, NvSubCopy, 0x0320, 6);
		OUT_RING  (chan, upper_32_bits(node->vma[0].offset));
		OUT_RING  (chan, lower_32_bits(node->vma[0].offset));
		OUT_RING  (chan, upper_32_bits(node->vma[1].offset));
		OUT_RING  (chan, lower_32_bits(node->vma[1].offset));
		OUT_RING  (chan, 0x00000000 /* COPY */);
		OUT_RING  (chan, new_mem->num_pages << PAGE_SHIFT);
	}
	return ret;
}

static int
nv84_bo_move_exec(struct nouveau_channel *chan, struct ttm_buffer_object *bo,
		  struct ttm_mem_reg *old_mem, struct ttm_mem_reg *new_mem)
{
	struct nouveau_mem *node = old_mem->mm_node;
	int ret = RING_SPACE(chan, 7);
	if (ret == 0) {
		BEGIN_NV04(chan, NvSubCopy, 0x0304, 6);
		OUT_RING  (chan, new_mem->num_pages << PAGE_SHIFT);
		OUT_RING  (chan, upper_32_bits(node->vma[0].offset));
		OUT_RING  (chan, lower_32_bits(node->vma[0].offset));
		OUT_RING  (chan, upper_32_bits(node->vma[1].offset));
		OUT_RING  (chan, lower_32_bits(node->vma[1].offset));
		OUT_RING  (chan, 0x00000000 /* MODE_COPY, QUERY_NONE */);
	}
	return ret;
}

static int
nv50_bo_move_init(struct nouveau_channel *chan, u32 handle)
{
	int ret = RING_SPACE(chan, 6);
	if (ret == 0) {
		BEGIN_NV04(chan, NvSubCopy, 0x0000, 1);
		OUT_RING  (chan, handle);
		BEGIN_NV04(chan, NvSubCopy, 0x0180, 3);
		OUT_RING  (chan, NvNotify0);
		OUT_RING  (chan, NvDmaFB);
		OUT_RING  (chan, NvDmaFB);
	}

	return ret;
}

static int
nv50_bo_move_m2mf(struct nouveau_channel *chan, struct ttm_buffer_object *bo,
		  struct ttm_mem_reg *old_mem, struct ttm_mem_reg *new_mem)
{
	struct nouveau_mem *node = old_mem->mm_node;
	struct nouveau_bo *nvbo = nouveau_bo(bo);
	u64 length = (new_mem->num_pages << PAGE_SHIFT);
	u64 src_offset = node->vma[0].offset;
	u64 dst_offset = node->vma[1].offset;
	int ret;

	while (length) {
		u32 amount, stride, height;

		amount  = min(length, (u64)(4 * 1024 * 1024));
		stride  = 16 * 4;
		height  = amount / stride;

		if (new_mem->mem_type == TTM_PL_VRAM &&
		    nouveau_bo_tile_layout(nvbo)) {
			ret = RING_SPACE(chan, 8);
			if (ret)
				return ret;

			BEGIN_NV04(chan, NvSubCopy, 0x0200, 7);
			OUT_RING  (chan, 0);
			OUT_RING  (chan, 0);
			OUT_RING  (chan, stride);
			OUT_RING  (chan, height);
			OUT_RING  (chan, 1);
			OUT_RING  (chan, 0);
			OUT_RING  (chan, 0);
		} else {
			ret = RING_SPACE(chan, 2);
			if (ret)
				return ret;

			BEGIN_NV04(chan, NvSubCopy, 0x0200, 1);
			OUT_RING  (chan, 1);
		}
		if (old_mem->mem_type == TTM_PL_VRAM &&
		    nouveau_bo_tile_layout(nvbo)) {
			ret = RING_SPACE(chan, 8);
			if (ret)
				return ret;

			BEGIN_NV04(chan, NvSubCopy, 0x021c, 7);
			OUT_RING  (chan, 0);
			OUT_RING  (chan, 0);
			OUT_RING  (chan, stride);
			OUT_RING  (chan, height);
			OUT_RING  (chan, 1);
			OUT_RING  (chan, 0);
			OUT_RING  (chan, 0);
		} else {
			ret = RING_SPACE(chan, 2);
			if (ret)
				return ret;

			BEGIN_NV04(chan, NvSubCopy, 0x021c, 1);
			OUT_RING  (chan, 1);
		}

		ret = RING_SPACE(chan, 14);
		if (ret)
			return ret;

		BEGIN_NV04(chan, NvSubCopy, 0x0238, 2);
		OUT_RING  (chan, upper_32_bits(src_offset));
		OUT_RING  (chan, upper_32_bits(dst_offset));
		BEGIN_NV04(chan, NvSubCopy, 0x030c, 8);
		OUT_RING  (chan, lower_32_bits(src_offset));
		OUT_RING  (chan, lower_32_bits(dst_offset));
		OUT_RING  (chan, stride);
		OUT_RING  (chan, stride);
		OUT_RING  (chan, stride);
		OUT_RING  (chan, height);
		OUT_RING  (chan, 0x00000101);
		OUT_RING  (chan, 0x00000000);
		BEGIN_NV04(chan, NvSubCopy, NV_MEMORY_TO_MEMORY_FORMAT_NOP, 1);
		OUT_RING  (chan, 0);

		length -= amount;
		src_offset += amount;
		dst_offset += amount;
	}

	return 0;
}

static int
nv04_bo_move_init(struct nouveau_channel *chan, u32 handle)
{
	int ret = RING_SPACE(chan, 4);
	if (ret == 0) {
		BEGIN_NV04(chan, NvSubCopy, 0x0000, 1);
		OUT_RING  (chan, handle);
		BEGIN_NV04(chan, NvSubCopy, 0x0180, 1);
		OUT_RING  (chan, NvNotify0);
	}

	return ret;
}

static inline uint32_t
nouveau_bo_mem_ctxdma(struct ttm_buffer_object *bo,
		      struct nouveau_channel *chan, struct ttm_mem_reg *mem)
{
	if (mem->mem_type == TTM_PL_TT)
		return NvDmaTT;
	return NvDmaFB;
}

static int
nv04_bo_move_m2mf(struct nouveau_channel *chan, struct ttm_buffer_object *bo,
		  struct ttm_mem_reg *old_mem, struct ttm_mem_reg *new_mem)
{
	u32 src_offset = old_mem->start << PAGE_SHIFT;
	u32 dst_offset = new_mem->start << PAGE_SHIFT;
	u32 page_count = new_mem->num_pages;
	int ret;

	ret = RING_SPACE(chan, 3);
	if (ret)
		return ret;

	BEGIN_NV04(chan, NvSubCopy, NV_MEMORY_TO_MEMORY_FORMAT_DMA_SOURCE, 2);
	OUT_RING  (chan, nouveau_bo_mem_ctxdma(bo, chan, old_mem));
	OUT_RING  (chan, nouveau_bo_mem_ctxdma(bo, chan, new_mem));

	page_count = new_mem->num_pages;
	while (page_count) {
		int line_count = (page_count > 2047) ? 2047 : page_count;

		ret = RING_SPACE(chan, 11);
		if (ret)
			return ret;

		BEGIN_NV04(chan, NvSubCopy,
				 NV_MEMORY_TO_MEMORY_FORMAT_OFFSET_IN, 8);
		OUT_RING  (chan, src_offset);
		OUT_RING  (chan, dst_offset);
		OUT_RING  (chan, PAGE_SIZE); /* src_pitch */
		OUT_RING  (chan, PAGE_SIZE); /* dst_pitch */
		OUT_RING  (chan, PAGE_SIZE); /* line_length */
		OUT_RING  (chan, line_count);
		OUT_RING  (chan, 0x00000101);
		OUT_RING  (chan, 0x00000000);
		BEGIN_NV04(chan, NvSubCopy, NV_MEMORY_TO_MEMORY_FORMAT_NOP, 1);
		OUT_RING  (chan, 0);

		page_count -= line_count;
		src_offset += (PAGE_SIZE * line_count);
		dst_offset += (PAGE_SIZE * line_count);
	}

	return 0;
}

static int
nouveau_vma_getmap(struct nouveau_channel *chan, struct nouveau_bo *nvbo,
		   struct ttm_mem_reg *mem, struct nouveau_vma *vma)
{
	struct nouveau_mem *node = mem->mm_node;
	int ret;

	ret = nouveau_vm_get(nv_client(chan->cli)->vm, mem->num_pages <<
			     PAGE_SHIFT, node->page_shift,
			     NV_MEM_ACCESS_RW, vma);
	if (ret)
		return ret;

	if (mem->mem_type == TTM_PL_VRAM)
		nouveau_vm_map(vma, node);
	else
		nouveau_vm_map_sg(vma, 0, mem->num_pages << PAGE_SHIFT, node);

	return 0;
}

static int
nouveau_bo_move_m2mf(struct ttm_buffer_object *bo, int evict, bool intr,
		     bool no_wait_reserve, bool no_wait_gpu,
		     struct ttm_mem_reg *new_mem)
{
	struct nouveau_drm *drm = nouveau_bdev(bo->bdev);
	struct nouveau_channel *chan = chan = drm->channel;
	struct nouveau_bo *nvbo = nouveau_bo(bo);
	struct ttm_mem_reg *old_mem = &bo->mem;
	int ret;

	mutex_lock(&chan->cli->mutex);

	/* create temporary vmas for the transfer and attach them to the
	 * old nouveau_mem node, these will get cleaned up after ttm has
	 * destroyed the ttm_mem_reg
	 */
	if (nv_device(drm->device)->card_type >= NV_50) {
		struct nouveau_mem *node = old_mem->mm_node;

		ret = nouveau_vma_getmap(chan, nvbo, old_mem, &node->vma[0]);
		if (ret)
			goto out;

		ret = nouveau_vma_getmap(chan, nvbo, new_mem, &node->vma[1]);
		if (ret)
			goto out;
	}

	ret = drm->ttm.move(chan, bo, &bo->mem, new_mem);
	if (ret == 0) {
		ret = nouveau_bo_move_accel_cleanup(chan, nvbo, evict,
						    no_wait_reserve,
						    no_wait_gpu, new_mem);
	}

out:
	mutex_unlock(&chan->cli->mutex);
	return ret;
}

void
nouveau_bo_move_init(struct nouveau_drm *drm)
{
	static const struct {
		const char *name;
		int engine;
		u32 oclass;
		int (*exec)(struct nouveau_channel *,
			    struct ttm_buffer_object *,
			    struct ttm_mem_reg *, struct ttm_mem_reg *);
		int (*init)(struct nouveau_channel *, u32 handle);
	} _methods[] = {
		{  "COPY", 0, 0xa0b5, nve0_bo_move_copy, nve0_bo_move_init },
		{  "GRCE", 0, 0xa0b5, nve0_bo_move_copy, nvc0_bo_move_init },
		{ "COPY1", 5, 0x90b8, nvc0_bo_move_copy, nvc0_bo_move_init },
		{ "COPY0", 4, 0x90b5, nvc0_bo_move_copy, nvc0_bo_move_init },
		{  "COPY", 0, 0x85b5, nva3_bo_move_copy, nv50_bo_move_init },
		{ "CRYPT", 0, 0x74c1, nv84_bo_move_exec, nv50_bo_move_init },
		{  "M2MF", 0, 0x9039, nvc0_bo_move_m2mf, nvc0_bo_move_init },
		{  "M2MF", 0, 0x5039, nv50_bo_move_m2mf, nv50_bo_move_init },
		{  "M2MF", 0, 0x0039, nv04_bo_move_m2mf, nv04_bo_move_init },
		{},
		{ "CRYPT", 0, 0x88b4, nv98_bo_move_exec, nv50_bo_move_init },
	}, *mthd = _methods;
	const char *name = "CPU";
	int ret;

	do {
		struct nouveau_object *object;
		struct nouveau_channel *chan;
		u32 handle = (mthd->engine << 16) | mthd->oclass;

		if (mthd->init == nve0_bo_move_init)
			chan = drm->cechan;
		else
			chan = drm->channel;
		if (chan == NULL)
			continue;

		ret = nouveau_object_new(nv_object(drm), chan->handle, handle,
					 mthd->oclass, NULL, 0, &object);
		if (ret == 0) {
			ret = mthd->init(chan, handle);
			if (ret) {
				nouveau_object_del(nv_object(drm),
						   chan->handle, handle);
				continue;
			}

			drm->ttm.move = mthd->exec;
			name = mthd->name;
			break;
		}
	} while ((++mthd)->exec);

	NV_INFO(drm, "MM: using %s for buffer copies\n", name);
}

static int
nouveau_bo_move_flipd(struct ttm_buffer_object *bo, bool evict, bool intr,
		      bool no_wait_reserve, bool no_wait_gpu,
		      struct ttm_mem_reg *new_mem)
{
	u32 placement_memtype = TTM_PL_FLAG_TT | TTM_PL_MASK_CACHING;
	struct ttm_placement placement;
	struct ttm_mem_reg tmp_mem;
	int ret;

	placement.fpfn = placement.lpfn = 0;
	placement.num_placement = placement.num_busy_placement = 1;
	placement.placement = placement.busy_placement = &placement_memtype;

	tmp_mem = *new_mem;
	tmp_mem.mm_node = NULL;
	ret = ttm_bo_mem_space(bo, &placement, &tmp_mem, intr, no_wait_reserve, no_wait_gpu);
	if (ret)
		return ret;

	ret = ttm_tt_bind(bo->ttm, &tmp_mem);
	if (ret)
		goto out;

	ret = nouveau_bo_move_m2mf(bo, true, intr, no_wait_reserve, no_wait_gpu, &tmp_mem);
	if (ret)
		goto out;

	ret = ttm_bo_move_ttm(bo, true, no_wait_reserve, no_wait_gpu, new_mem);
out:
	ttm_bo_mem_put(bo, &tmp_mem);
	return ret;
}

static int
nouveau_bo_move_flips(struct ttm_buffer_object *bo, bool evict, bool intr,
		      bool no_wait_reserve, bool no_wait_gpu,
		      struct ttm_mem_reg *new_mem)
{
	u32 placement_memtype = TTM_PL_FLAG_TT | TTM_PL_MASK_CACHING;
	struct ttm_placement placement;
	struct ttm_mem_reg tmp_mem;
	int ret;

	placement.fpfn = placement.lpfn = 0;
	placement.num_placement = placement.num_busy_placement = 1;
	placement.placement = placement.busy_placement = &placement_memtype;

	tmp_mem = *new_mem;
	tmp_mem.mm_node = NULL;
	ret = ttm_bo_mem_space(bo, &placement, &tmp_mem, intr, no_wait_reserve, no_wait_gpu);
	if (ret)
		return ret;

	ret = ttm_bo_move_ttm(bo, true, no_wait_reserve, no_wait_gpu, &tmp_mem);
	if (ret)
		goto out;

	ret = nouveau_bo_move_m2mf(bo, true, intr, no_wait_reserve, no_wait_gpu, new_mem);
	if (ret)
		goto out;

out:
	ttm_bo_mem_put(bo, &tmp_mem);
	return ret;
}

static void
nouveau_bo_move_ntfy(struct ttm_buffer_object *bo, struct ttm_mem_reg *new_mem)
{
	struct nouveau_bo *nvbo = nouveau_bo(bo);
	struct nouveau_vma *vma;

	/* ttm can now (stupidly) pass the driver bos it didn't create... */
	if (bo->destroy != nouveau_bo_del_ttm)
		return;

	list_for_each_entry(vma, &nvbo->vma_list, head) {
		if (new_mem && new_mem->mem_type == TTM_PL_VRAM) {
			nouveau_vm_map(vma, new_mem->mm_node);
		} else
		if (new_mem && new_mem->mem_type == TTM_PL_TT &&
		    nvbo->page_shift == vma->vm->vmm->spg_shift) {
			if (((struct nouveau_mem *)new_mem->mm_node)->sg)
				nouveau_vm_map_sg_table(vma, 0, new_mem->
						  num_pages << PAGE_SHIFT,
						  new_mem->mm_node);
			else
				nouveau_vm_map_sg(vma, 0, new_mem->
						  num_pages << PAGE_SHIFT,
						  new_mem->mm_node);
		} else {
			nouveau_vm_unmap(vma);
		}
	}
}

static int
nouveau_bo_vm_bind(struct ttm_buffer_object *bo, struct ttm_mem_reg *new_mem,
		   struct nouveau_drm_tile **new_tile)
{
	struct nouveau_drm *drm = nouveau_bdev(bo->bdev);
	struct drm_device *dev = drm->dev;
	struct nouveau_bo *nvbo = nouveau_bo(bo);
	u64 offset = new_mem->start << PAGE_SHIFT;

	*new_tile = NULL;
	if (new_mem->mem_type != TTM_PL_VRAM)
		return 0;

	if (nv_device(drm->device)->card_type >= NV_10) {
		*new_tile = nv10_bo_set_tiling(dev, offset, new_mem->size,
						nvbo->tile_mode,
						nvbo->tile_flags);
	}

	return 0;
}

static void
nouveau_bo_vm_cleanup(struct ttm_buffer_object *bo,
		      struct nouveau_drm_tile *new_tile,
		      struct nouveau_drm_tile **old_tile)
{
	struct nouveau_drm *drm = nouveau_bdev(bo->bdev);
	struct drm_device *dev = drm->dev;

	nv10_bo_put_tile_region(dev, *old_tile, bo->sync_obj);
	*old_tile = new_tile;
}

static int
nouveau_bo_move(struct ttm_buffer_object *bo, bool evict, bool intr,
		bool no_wait_reserve, bool no_wait_gpu,
		struct ttm_mem_reg *new_mem)
{
	struct nouveau_drm *drm = nouveau_bdev(bo->bdev);
	struct nouveau_bo *nvbo = nouveau_bo(bo);
	struct ttm_mem_reg *old_mem = &bo->mem;
	struct nouveau_drm_tile *new_tile = NULL;
	int ret = 0;

	if (nv_device(drm->device)->card_type < NV_50) {
		ret = nouveau_bo_vm_bind(bo, new_mem, &new_tile);
		if (ret)
			return ret;
	}

	/* Fake bo copy. */
	if (old_mem->mem_type == TTM_PL_SYSTEM && !bo->ttm) {
		BUG_ON(bo->mem.mm_node != NULL);
		bo->mem = *new_mem;
		new_mem->mm_node = NULL;
		goto out;
	}

	/* CPU copy if we have no accelerated method available */
	if (!drm->ttm.move) {
		ret = ttm_bo_move_memcpy(bo, evict, no_wait_reserve, no_wait_gpu, new_mem);
		goto out;
	}

	/* Hardware assisted copy. */
	if (new_mem->mem_type == TTM_PL_SYSTEM)
		ret = nouveau_bo_move_flipd(bo, evict, intr, no_wait_reserve, no_wait_gpu, new_mem);
	else if (old_mem->mem_type == TTM_PL_SYSTEM)
		ret = nouveau_bo_move_flips(bo, evict, intr, no_wait_reserve, no_wait_gpu, new_mem);
	else
		ret = nouveau_bo_move_m2mf(bo, evict, intr, no_wait_reserve, no_wait_gpu, new_mem);

	if (!ret)
		goto out;

	/* Fallback to software copy. */
	ret = ttm_bo_move_memcpy(bo, evict, no_wait_reserve, no_wait_gpu, new_mem);

out:
	if (nv_device(drm->device)->card_type < NV_50) {
		if (ret)
			nouveau_bo_vm_cleanup(bo, NULL, &new_tile);
		else
			nouveau_bo_vm_cleanup(bo, new_tile, &nvbo->tile);
	}

	return ret;
}

static int
nouveau_bo_verify_access(struct ttm_buffer_object *bo, struct file *filp)
{
	return 0;
}

static int
nouveau_ttm_io_mem_reserve(struct ttm_bo_device *bdev, struct ttm_mem_reg *mem)
{
	struct ttm_mem_type_manager *man = &bdev->man[mem->mem_type];
	struct nouveau_drm *drm = nouveau_bdev(bdev);
	struct drm_device *dev = drm->dev;
	int ret;

	mem->bus.addr = NULL;
	mem->bus.offset = 0;
	mem->bus.size = mem->num_pages << PAGE_SHIFT;
	mem->bus.base = 0;
	mem->bus.is_iomem = false;
	if (!(man->flags & TTM_MEMTYPE_FLAG_MAPPABLE))
		return -EINVAL;
	switch (mem->mem_type) {
	case TTM_PL_SYSTEM:
		/* System memory */
		return 0;
	case TTM_PL_TT:
#if __OS_HAS_AGP
		if (drm->agp.stat == ENABLED) {
			mem->bus.offset = mem->start << PAGE_SHIFT;
			mem->bus.base = drm->agp.base;
			mem->bus.is_iomem = true;
		}
#endif
		break;
	case TTM_PL_VRAM:
		mem->bus.offset = mem->start << PAGE_SHIFT;
		mem->bus.base = pci_resource_start(dev->pdev, 1);
		mem->bus.is_iomem = true;
		if (nv_device(drm->device)->card_type >= NV_50) {
			struct nouveau_bar *bar = nouveau_bar(drm->device);
			struct nouveau_mem *node = mem->mm_node;

			ret = bar->umap(bar, node, NV_MEM_ACCESS_RW,
					&node->bar_vma);
			if (ret)
				return ret;

			mem->bus.offset = node->bar_vma.offset;
		}
		break;
	default:
		return -EINVAL;
	}
	return 0;
}

static void
nouveau_ttm_io_mem_free(struct ttm_bo_device *bdev, struct ttm_mem_reg *mem)
{
	struct nouveau_drm *drm = nouveau_bdev(bdev);
	struct nouveau_bar *bar = nouveau_bar(drm->device);
	struct nouveau_mem *node = mem->mm_node;

	if (!node->bar_vma.node)
		return;

	bar->unmap(bar, &node->bar_vma);
}

static int
nouveau_ttm_fault_reserve_notify(struct ttm_buffer_object *bo)
{
	struct nouveau_drm *drm = nouveau_bdev(bo->bdev);
	struct nouveau_bo *nvbo = nouveau_bo(bo);
	struct nouveau_device *device = nv_device(drm->device);
	u32 mappable = pci_resource_len(device->pdev, 1) >> PAGE_SHIFT;

	/* as long as the bo isn't in vram, and isn't tiled, we've got
	 * nothing to do here.
	 */
	if (bo->mem.mem_type != TTM_PL_VRAM) {
		if (nv_device(drm->device)->card_type < NV_50 ||
		    !nouveau_bo_tile_layout(nvbo))
			return 0;
	}

	/* make sure bo is in mappable vram */
	if (bo->mem.start + bo->mem.num_pages < mappable)
		return 0;


	nvbo->placement.fpfn = 0;
	nvbo->placement.lpfn = mappable;
	nouveau_bo_placement_set(nvbo, TTM_PL_FLAG_VRAM, 0);
	return nouveau_bo_validate(nvbo, false, true, false);
}

static int
nouveau_ttm_tt_populate(struct ttm_tt *ttm)
{
	struct ttm_dma_tt *ttm_dma = (void *)ttm;
	struct nouveau_drm *drm;
	struct drm_device *dev;
	unsigned i;
	int r;
	bool slave = !!(ttm->page_flags & TTM_PAGE_FLAG_SG);

	if (ttm->state != tt_unpopulated)
		return 0;

	if (slave && ttm->sg) {
		/* make userspace faulting work */
		drm_prime_sg_to_page_addr_arrays(ttm->sg, ttm->pages,
						 ttm_dma->dma_address, ttm->num_pages);
		ttm->state = tt_unbound;
		return 0;
	}

	drm = nouveau_bdev(ttm->bdev);
	dev = drm->dev;

#if __OS_HAS_AGP
	if (drm->agp.stat == ENABLED) {
		return ttm_agp_tt_populate(ttm);
	}
#endif

#ifdef CONFIG_SWIOTLB
	if (swiotlb_nr_tbl()) {
		return ttm_dma_populate((void *)ttm, dev->dev);
	}
#endif

	r = ttm_pool_populate(ttm);
	if (r) {
		return r;
	}

	for (i = 0; i < ttm->num_pages; i++) {
		ttm_dma->dma_address[i] = pci_map_page(dev->pdev, ttm->pages[i],
						   0, PAGE_SIZE,
						   PCI_DMA_BIDIRECTIONAL);
		if (pci_dma_mapping_error(dev->pdev, ttm_dma->dma_address[i])) {
			while (--i) {
				pci_unmap_page(dev->pdev, ttm_dma->dma_address[i],
					       PAGE_SIZE, PCI_DMA_BIDIRECTIONAL);
				ttm_dma->dma_address[i] = 0;
			}
			ttm_pool_unpopulate(ttm);
			return -EFAULT;
		}
	}
	return 0;
}

static void
nouveau_ttm_tt_unpopulate(struct ttm_tt *ttm)
{
	struct ttm_dma_tt *ttm_dma = (void *)ttm;
	struct nouveau_drm *drm;
	struct drm_device *dev;
	unsigned i;
	bool slave = !!(ttm->page_flags & TTM_PAGE_FLAG_SG);

	if (slave)
		return;

	drm = nouveau_bdev(ttm->bdev);
	dev = drm->dev;

#if __OS_HAS_AGP
	if (drm->agp.stat == ENABLED) {
		ttm_agp_tt_unpopulate(ttm);
		return;
	}
#endif

#ifdef CONFIG_SWIOTLB
	if (swiotlb_nr_tbl()) {
		ttm_dma_unpopulate((void *)ttm, dev->dev);
		return;
	}
#endif

	for (i = 0; i < ttm->num_pages; i++) {
		if (ttm_dma->dma_address[i]) {
			pci_unmap_page(dev->pdev, ttm_dma->dma_address[i],
				       PAGE_SIZE, PCI_DMA_BIDIRECTIONAL);
		}
	}

	ttm_pool_unpopulate(ttm);
}

void
nouveau_bo_fence(struct nouveau_bo *nvbo, struct nouveau_fence *fence)
{
	struct nouveau_fence *old_fence = NULL;

	if (likely(fence))
		nouveau_fence_ref(fence);

	spin_lock(&nvbo->bo.bdev->fence_lock);
	old_fence = nvbo->bo.sync_obj;
	nvbo->bo.sync_obj = fence;
	spin_unlock(&nvbo->bo.bdev->fence_lock);

	nouveau_fence_unref(&old_fence);
}

static void
nouveau_bo_fence_unref(void **sync_obj)
{
	nouveau_fence_unref((struct nouveau_fence **)sync_obj);
}

static void *
nouveau_bo_fence_ref(void *sync_obj)
{
	return nouveau_fence_ref(sync_obj);
}

static bool
nouveau_bo_fence_signalled(void *sync_obj, void *sync_arg)
{
	return nouveau_fence_done(sync_obj);
}

static int
nouveau_bo_fence_wait(void *sync_obj, void *sync_arg, bool lazy, bool intr)
{
	return nouveau_fence_wait(sync_obj, lazy, intr);
}

static int
nouveau_bo_fence_flush(void *sync_obj, void *sync_arg)
{
	return 0;
}

struct ttm_bo_driver nouveau_bo_driver = {
	.ttm_tt_create = &nouveau_ttm_tt_create,
	.ttm_tt_populate = &nouveau_ttm_tt_populate,
	.ttm_tt_unpopulate = &nouveau_ttm_tt_unpopulate,
	.invalidate_caches = nouveau_bo_invalidate_caches,
	.init_mem_type = nouveau_bo_init_mem_type,
	.evict_flags = nouveau_bo_evict_flags,
	.move_notify = nouveau_bo_move_ntfy,
	.move = nouveau_bo_move,
	.verify_access = nouveau_bo_verify_access,
	.sync_obj_signaled = nouveau_bo_fence_signalled,
	.sync_obj_wait = nouveau_bo_fence_wait,
	.sync_obj_flush = nouveau_bo_fence_flush,
	.sync_obj_unref = nouveau_bo_fence_unref,
	.sync_obj_ref = nouveau_bo_fence_ref,
	.fault_reserve_notify = &nouveau_ttm_fault_reserve_notify,
	.io_mem_reserve = &nouveau_ttm_io_mem_reserve,
	.io_mem_free = &nouveau_ttm_io_mem_free,
};

struct nouveau_vma *
nouveau_bo_vma_find(struct nouveau_bo *nvbo, struct nouveau_vm *vm)
{
	struct nouveau_vma *vma;
	list_for_each_entry(vma, &nvbo->vma_list, head) {
		if (vma->vm == vm)
			return vma;
	}

	return NULL;
}

int
nouveau_bo_vma_add(struct nouveau_bo *nvbo, struct nouveau_vm *vm,
		   struct nouveau_vma *vma)
{
	const u32 size = nvbo->bo.mem.num_pages << PAGE_SHIFT;
	struct nouveau_mem *node = nvbo->bo.mem.mm_node;
	int ret;

	ret = nouveau_vm_get(vm, size, nvbo->page_shift,
			     NV_MEM_ACCESS_RW, vma);
	if (ret)
		return ret;

	if (nvbo->bo.mem.mem_type == TTM_PL_VRAM)
		nouveau_vm_map(vma, nvbo->bo.mem.mm_node);
	else if (nvbo->bo.mem.mem_type == TTM_PL_TT) {
		if (node->sg)
			nouveau_vm_map_sg_table(vma, 0, size, node);
		else
			nouveau_vm_map_sg(vma, 0, size, node);
	}

	list_add_tail(&vma->head, &nvbo->vma_list);
	vma->refcount = 1;
	return 0;
}

void
nouveau_bo_vma_del(struct nouveau_bo *nvbo, struct nouveau_vma *vma)
{
	if (vma->node) {
		if (nvbo->bo.mem.mem_type != TTM_PL_SYSTEM) {
			spin_lock(&nvbo->bo.bdev->fence_lock);
			ttm_bo_wait(&nvbo->bo, false, false, false);
			spin_unlock(&nvbo->bo.bdev->fence_lock);
			nouveau_vm_unmap(vma);
		}

		nouveau_vm_put(vma);
		list_del(&vma->head);
	}
}<|MERGE_RESOLUTION|>--- conflicted
+++ resolved
@@ -27,13 +27,6 @@
  *	    Jeremy Kolb  <jkolb@brandeis.edu>
  */
 
-<<<<<<< HEAD
-#include <drm/drmP.h>
-#include <drm/ttm/ttm_page_alloc.h>
-
-#include <drm/nouveau_drm.h>
-#include "nouveau_drv.h"
-=======
 #include <core/engine.h>
 
 #include <subdev/fb.h>
@@ -41,7 +34,6 @@
 #include <subdev/bar.h>
 
 #include "nouveau_drm.h"
->>>>>>> 268d2837
 #include "nouveau_dma.h"
 #include "nouveau_fence.h"
 
