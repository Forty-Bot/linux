/*
 * Copyright (c) 2015, Mellanox Technologies inc.  All rights reserved.
 *
 * This software is available to you under a choice of one of two
 * licenses.  You may choose to be licensed under the terms of the GNU
 * General Public License (GPL) Version 2, available from the file
 * COPYING in the main directory of this source tree, or the
 * OpenIB.org BSD license below:
 *
 *     Redistribution and use in source and binary forms, with or
 *     without modification, are permitted provided that the following
 *     conditions are met:
 *
 *      - Redistributions of source code must retain the above
 *        copyright notice, this list of conditions and the following
 *        disclaimer.
 *
 *      - Redistributions in binary form must reproduce the above
 *        copyright notice, this list of conditions and the following
 *        disclaimer in the documentation and/or other materials
 *        provided with the distribution.
 *
 * THE SOFTWARE IS PROVIDED "AS IS", WITHOUT WARRANTY OF ANY KIND,
 * EXPRESS OR IMPLIED, INCLUDING BUT NOT LIMITED TO THE WARRANTIES OF
 * MERCHANTABILITY, FITNESS FOR A PARTICULAR PURPOSE AND
 * NONINFRINGEMENT. IN NO EVENT SHALL THE AUTHORS OR COPYRIGHT HOLDERS
 * BE LIABLE FOR ANY CLAIM, DAMAGES OR OTHER LIABILITY, WHETHER IN AN
 * ACTION OF CONTRACT, TORT OR OTHERWISE, ARISING FROM, OUT OF OR IN
 * CONNECTION WITH THE SOFTWARE OR THE USE OR OTHER DEALINGS IN THE
 * SOFTWARE.
 */

#include "core_priv.h"

#include <linux/in.h>
#include <linux/in6.h>

/* For in6_dev_get/in6_dev_put */
#include <net/addrconf.h>
#include <net/bonding.h>

#include <rdma/ib_cache.h>
#include <rdma/ib_addr.h>

static struct workqueue_struct *gid_cache_wq;

<<<<<<< HEAD
=======
static struct workqueue_struct *gid_cache_wq;

>>>>>>> bb176f67
enum gid_op_type {
	GID_DEL = 0,
	GID_ADD
};

struct update_gid_event_work {
	struct work_struct work;
	union ib_gid       gid;
	struct ib_gid_attr gid_attr;
	enum gid_op_type gid_op;
};

#define ROCE_NETDEV_CALLBACK_SZ		3
struct netdev_event_work_cmd {
	roce_netdev_callback	cb;
	roce_netdev_filter	filter;
	struct net_device	*ndev;
	struct net_device	*filter_ndev;
};

struct netdev_event_work {
	struct work_struct		work;
	struct netdev_event_work_cmd	cmds[ROCE_NETDEV_CALLBACK_SZ];
};

static const struct {
	bool (*is_supported)(const struct ib_device *device, u8 port_num);
	enum ib_gid_type gid_type;
} PORT_CAP_TO_GID_TYPE[] = {
	{rdma_protocol_roce_eth_encap, IB_GID_TYPE_ROCE},
	{rdma_protocol_roce_udp_encap, IB_GID_TYPE_ROCE_UDP_ENCAP},
};

#define CAP_TO_GID_TABLE_SIZE	ARRAY_SIZE(PORT_CAP_TO_GID_TYPE)

unsigned long roce_gid_type_mask_support(struct ib_device *ib_dev, u8 port)
{
	int i;
	unsigned int ret_flags = 0;

	if (!rdma_protocol_roce(ib_dev, port))
		return 1UL << IB_GID_TYPE_IB;

	for (i = 0; i < CAP_TO_GID_TABLE_SIZE; i++)
		if (PORT_CAP_TO_GID_TYPE[i].is_supported(ib_dev, port))
			ret_flags |= 1UL << PORT_CAP_TO_GID_TYPE[i].gid_type;

	return ret_flags;
}
EXPORT_SYMBOL(roce_gid_type_mask_support);

static void update_gid(enum gid_op_type gid_op, struct ib_device *ib_dev,
		       u8 port, union ib_gid *gid,
		       struct ib_gid_attr *gid_attr)
{
	int i;
	unsigned long gid_type_mask = roce_gid_type_mask_support(ib_dev, port);

	for (i = 0; i < IB_GID_TYPE_SIZE; i++) {
		if ((1UL << i) & gid_type_mask) {
			gid_attr->gid_type = i;
			switch (gid_op) {
			case GID_ADD:
				ib_cache_gid_add(ib_dev, port,
						 gid, gid_attr);
				break;
			case GID_DEL:
				ib_cache_gid_del(ib_dev, port,
						 gid, gid_attr);
				break;
			}
		}
	}
}

enum bonding_slave_state {
	BONDING_SLAVE_STATE_ACTIVE	= 1UL << 0,
	BONDING_SLAVE_STATE_INACTIVE	= 1UL << 1,
	/* No primary slave or the device isn't a slave in bonding */
	BONDING_SLAVE_STATE_NA		= 1UL << 2,
};

static enum bonding_slave_state is_eth_active_slave_of_bonding_rcu(struct net_device *dev,
								   struct net_device *upper)
{
	if (upper && netif_is_bond_master(upper)) {
		struct net_device *pdev =
			bond_option_active_slave_get_rcu(netdev_priv(upper));

		if (pdev)
			return dev == pdev ? BONDING_SLAVE_STATE_ACTIVE :
				BONDING_SLAVE_STATE_INACTIVE;
	}

	return BONDING_SLAVE_STATE_NA;
}

#define REQUIRED_BOND_STATES		(BONDING_SLAVE_STATE_ACTIVE |	\
					 BONDING_SLAVE_STATE_NA)
static int is_eth_port_of_netdev(struct ib_device *ib_dev, u8 port,
				 struct net_device *rdma_ndev, void *cookie)
{
	struct net_device *real_dev;
	int res;

	if (!rdma_ndev)
		return 0;

	rcu_read_lock();
	real_dev = rdma_vlan_dev_real_dev(cookie);
	if (!real_dev)
		real_dev = cookie;

	res = ((rdma_is_upper_dev_rcu(rdma_ndev, cookie) &&
	       (is_eth_active_slave_of_bonding_rcu(rdma_ndev, real_dev) &
		REQUIRED_BOND_STATES)) ||
	       real_dev == rdma_ndev);

	rcu_read_unlock();
	return res;
}

static int is_eth_port_inactive_slave(struct ib_device *ib_dev, u8 port,
				      struct net_device *rdma_ndev, void *cookie)
{
	struct net_device *master_dev;
	int res;

	if (!rdma_ndev)
		return 0;

	rcu_read_lock();
	master_dev = netdev_master_upper_dev_get_rcu(rdma_ndev);
	res = is_eth_active_slave_of_bonding_rcu(rdma_ndev, master_dev) ==
		BONDING_SLAVE_STATE_INACTIVE;
	rcu_read_unlock();

	return res;
}

static int pass_all_filter(struct ib_device *ib_dev, u8 port,
			   struct net_device *rdma_ndev, void *cookie)
{
	return 1;
}

static int upper_device_filter(struct ib_device *ib_dev, u8 port,
			       struct net_device *rdma_ndev, void *cookie)
{
	int res;

	if (!rdma_ndev)
		return 0;

	if (rdma_ndev == cookie)
		return 1;

	rcu_read_lock();
	res = rdma_is_upper_dev_rcu(rdma_ndev, cookie);
	rcu_read_unlock();

	return res;
}

static void update_gid_ip(enum gid_op_type gid_op,
			  struct ib_device *ib_dev,
			  u8 port, struct net_device *ndev,
			  struct sockaddr *addr)
{
	union ib_gid gid;
	struct ib_gid_attr gid_attr;

	rdma_ip2gid(addr, &gid);
	memset(&gid_attr, 0, sizeof(gid_attr));
	gid_attr.ndev = ndev;

	update_gid(gid_op, ib_dev, port, &gid, &gid_attr);
}

static void enum_netdev_default_gids(struct ib_device *ib_dev,
				     u8 port, struct net_device *event_ndev,
				     struct net_device *rdma_ndev)
{
	unsigned long gid_type_mask;

	rcu_read_lock();
	if (!rdma_ndev ||
	    ((rdma_ndev != event_ndev &&
	      !rdma_is_upper_dev_rcu(rdma_ndev, event_ndev)) ||
	     is_eth_active_slave_of_bonding_rcu(rdma_ndev,
						netdev_master_upper_dev_get_rcu(rdma_ndev)) ==
	     BONDING_SLAVE_STATE_INACTIVE)) {
		rcu_read_unlock();
		return;
	}
	rcu_read_unlock();

	gid_type_mask = roce_gid_type_mask_support(ib_dev, port);

	ib_cache_gid_set_default_gid(ib_dev, port, rdma_ndev, gid_type_mask,
				     IB_CACHE_GID_DEFAULT_MODE_SET);
}

static void bond_delete_netdev_default_gids(struct ib_device *ib_dev,
					    u8 port,
					    struct net_device *event_ndev,
					    struct net_device *rdma_ndev)
{
	struct net_device *real_dev = rdma_vlan_dev_real_dev(event_ndev);

	if (!rdma_ndev)
		return;

	if (!real_dev)
		real_dev = event_ndev;

	rcu_read_lock();

	if (rdma_is_upper_dev_rcu(rdma_ndev, event_ndev) &&
	    is_eth_active_slave_of_bonding_rcu(rdma_ndev, real_dev) ==
	    BONDING_SLAVE_STATE_INACTIVE) {
		unsigned long gid_type_mask;

		rcu_read_unlock();

		gid_type_mask = roce_gid_type_mask_support(ib_dev, port);

		ib_cache_gid_set_default_gid(ib_dev, port, rdma_ndev,
					     gid_type_mask,
					     IB_CACHE_GID_DEFAULT_MODE_DELETE);
	} else {
		rcu_read_unlock();
	}
}

static void enum_netdev_ipv4_ips(struct ib_device *ib_dev,
				 u8 port, struct net_device *ndev)
{
	struct in_device *in_dev;
	struct sin_list {
		struct list_head	list;
		struct sockaddr_in	ip;
	};
	struct sin_list *sin_iter;
	struct sin_list *sin_temp;

	LIST_HEAD(sin_list);
	if (ndev->reg_state >= NETREG_UNREGISTERING)
		return;

	rcu_read_lock();
	in_dev = __in_dev_get_rcu(ndev);
	if (!in_dev) {
		rcu_read_unlock();
		return;
	}

	for_ifa(in_dev) {
		struct sin_list *entry = kzalloc(sizeof(*entry), GFP_ATOMIC);

		if (!entry)
			continue;

		entry->ip.sin_family = AF_INET;
		entry->ip.sin_addr.s_addr = ifa->ifa_address;
		list_add_tail(&entry->list, &sin_list);
	}
	endfor_ifa(in_dev);
	rcu_read_unlock();

	list_for_each_entry_safe(sin_iter, sin_temp, &sin_list, list) {
		update_gid_ip(GID_ADD, ib_dev, port, ndev,
			      (struct sockaddr *)&sin_iter->ip);
		list_del(&sin_iter->list);
		kfree(sin_iter);
	}
}

static void enum_netdev_ipv6_ips(struct ib_device *ib_dev,
				 u8 port, struct net_device *ndev)
{
	struct inet6_ifaddr *ifp;
	struct inet6_dev *in6_dev;
	struct sin6_list {
		struct list_head	list;
		struct sockaddr_in6	sin6;
	};
	struct sin6_list *sin6_iter;
	struct sin6_list *sin6_temp;
	struct ib_gid_attr gid_attr = {.ndev = ndev};
	LIST_HEAD(sin6_list);

	if (ndev->reg_state >= NETREG_UNREGISTERING)
		return;

	in6_dev = in6_dev_get(ndev);
	if (!in6_dev)
		return;

	read_lock_bh(&in6_dev->lock);
	list_for_each_entry(ifp, &in6_dev->addr_list, if_list) {
		struct sin6_list *entry = kzalloc(sizeof(*entry), GFP_ATOMIC);

		if (!entry)
			continue;

		entry->sin6.sin6_family = AF_INET6;
		entry->sin6.sin6_addr = ifp->addr;
		list_add_tail(&entry->list, &sin6_list);
	}
	read_unlock_bh(&in6_dev->lock);

	in6_dev_put(in6_dev);

	list_for_each_entry_safe(sin6_iter, sin6_temp, &sin6_list, list) {
		union ib_gid	gid;

		rdma_ip2gid((struct sockaddr *)&sin6_iter->sin6, &gid);
		update_gid(GID_ADD, ib_dev, port, &gid, &gid_attr);
		list_del(&sin6_iter->list);
		kfree(sin6_iter);
	}
}

static void _add_netdev_ips(struct ib_device *ib_dev, u8 port,
			    struct net_device *ndev)
{
	enum_netdev_ipv4_ips(ib_dev, port, ndev);
	if (IS_ENABLED(CONFIG_IPV6))
		enum_netdev_ipv6_ips(ib_dev, port, ndev);
}

static void add_netdev_ips(struct ib_device *ib_dev, u8 port,
			   struct net_device *rdma_ndev, void *cookie)
{
	enum_netdev_default_gids(ib_dev, port, cookie, rdma_ndev);
	_add_netdev_ips(ib_dev, port, cookie);
}

static void del_netdev_ips(struct ib_device *ib_dev, u8 port,
			   struct net_device *rdma_ndev, void *cookie)
{
	ib_cache_gid_del_all_netdev_gids(ib_dev, port, cookie);
}

static void enum_all_gids_of_dev_cb(struct ib_device *ib_dev,
				    u8 port,
				    struct net_device *rdma_ndev,
				    void *cookie)
{
	struct net *net;
	struct net_device *ndev;

	/* Lock the rtnl to make sure the netdevs does not move under
	 * our feet
	 */
	rtnl_lock();
	for_each_net(net)
		for_each_netdev(net, ndev)
			if (is_eth_port_of_netdev(ib_dev, port, rdma_ndev, ndev))
				add_netdev_ips(ib_dev, port, rdma_ndev, ndev);
	rtnl_unlock();
}

/* This function will rescan all of the network devices in the system
 * and add their gids, as needed, to the relevant RoCE devices. */
int roce_rescan_device(struct ib_device *ib_dev)
{
	ib_enum_roce_netdev(ib_dev, pass_all_filter, NULL,
			    enum_all_gids_of_dev_cb, NULL);

	return 0;
}

static void callback_for_addr_gid_device_scan(struct ib_device *device,
					      u8 port,
					      struct net_device *rdma_ndev,
					      void *cookie)
{
	struct update_gid_event_work *parsed = cookie;

	return update_gid(parsed->gid_op, device,
			  port, &parsed->gid,
			  &parsed->gid_attr);
}

struct upper_list {
	struct list_head list;
	struct net_device *upper;
};

static int netdev_upper_walk(struct net_device *upper, void *data)
{
	struct upper_list *entry = kmalloc(sizeof(*entry), GFP_ATOMIC);
	struct list_head *upper_list = data;

	if (!entry)
		return 0;

	list_add_tail(&entry->list, upper_list);
	dev_hold(upper);
	entry->upper = upper;

	return 0;
}

static void handle_netdev_upper(struct ib_device *ib_dev, u8 port,
				void *cookie,
				void (*handle_netdev)(struct ib_device *ib_dev,
						      u8 port,
						      struct net_device *ndev))
{
	struct net_device *ndev = cookie;
	struct upper_list *upper_iter;
	struct upper_list *upper_temp;
	LIST_HEAD(upper_list);

	rcu_read_lock();
	netdev_walk_all_upper_dev_rcu(ndev, netdev_upper_walk, &upper_list);
	rcu_read_unlock();

	handle_netdev(ib_dev, port, ndev);
	list_for_each_entry_safe(upper_iter, upper_temp, &upper_list,
				 list) {
		handle_netdev(ib_dev, port, upper_iter->upper);
		dev_put(upper_iter->upper);
		list_del(&upper_iter->list);
		kfree(upper_iter);
	}
}

static void _roce_del_all_netdev_gids(struct ib_device *ib_dev, u8 port,
				      struct net_device *event_ndev)
{
	ib_cache_gid_del_all_netdev_gids(ib_dev, port, event_ndev);
}

static void del_netdev_upper_ips(struct ib_device *ib_dev, u8 port,
				 struct net_device *rdma_ndev, void *cookie)
{
	handle_netdev_upper(ib_dev, port, cookie, _roce_del_all_netdev_gids);
}

static void add_netdev_upper_ips(struct ib_device *ib_dev, u8 port,
				 struct net_device *rdma_ndev, void *cookie)
{
	handle_netdev_upper(ib_dev, port, cookie, _add_netdev_ips);
}

static void del_netdev_default_ips_join(struct ib_device *ib_dev, u8 port,
					struct net_device *rdma_ndev,
					void *cookie)
{
	struct net_device *master_ndev;

	rcu_read_lock();
	master_ndev = netdev_master_upper_dev_get_rcu(rdma_ndev);
	if (master_ndev)
		dev_hold(master_ndev);
	rcu_read_unlock();

	if (master_ndev) {
		bond_delete_netdev_default_gids(ib_dev, port, master_ndev,
						rdma_ndev);
		dev_put(master_ndev);
	}
}

static void del_netdev_default_ips(struct ib_device *ib_dev, u8 port,
				   struct net_device *rdma_ndev, void *cookie)
{
	bond_delete_netdev_default_gids(ib_dev, port, cookie, rdma_ndev);
}

/* The following functions operate on all IB devices. netdevice_event and
 * addr_event execute ib_enum_all_roce_netdevs through a work.
 * ib_enum_all_roce_netdevs iterates through all IB devices.
 */

static void netdevice_event_work_handler(struct work_struct *_work)
{
	struct netdev_event_work *work =
		container_of(_work, struct netdev_event_work, work);
	unsigned int i;

	for (i = 0; i < ARRAY_SIZE(work->cmds) && work->cmds[i].cb; i++) {
		ib_enum_all_roce_netdevs(work->cmds[i].filter,
					 work->cmds[i].filter_ndev,
					 work->cmds[i].cb,
					 work->cmds[i].ndev);
		dev_put(work->cmds[i].ndev);
		dev_put(work->cmds[i].filter_ndev);
	}

	kfree(work);
}

static int netdevice_queue_work(struct netdev_event_work_cmd *cmds,
				struct net_device *ndev)
{
	unsigned int i;
	struct netdev_event_work *ndev_work =
		kmalloc(sizeof(*ndev_work), GFP_KERNEL);

	if (!ndev_work)
		return NOTIFY_DONE;

	memcpy(ndev_work->cmds, cmds, sizeof(ndev_work->cmds));
	for (i = 0; i < ARRAY_SIZE(ndev_work->cmds) && ndev_work->cmds[i].cb; i++) {
		if (!ndev_work->cmds[i].ndev)
			ndev_work->cmds[i].ndev = ndev;
		if (!ndev_work->cmds[i].filter_ndev)
			ndev_work->cmds[i].filter_ndev = ndev;
		dev_hold(ndev_work->cmds[i].ndev);
		dev_hold(ndev_work->cmds[i].filter_ndev);
	}
	INIT_WORK(&ndev_work->work, netdevice_event_work_handler);

	queue_work(gid_cache_wq, &ndev_work->work);

	return NOTIFY_DONE;
}

static const struct netdev_event_work_cmd add_cmd = {
	.cb = add_netdev_ips, .filter = is_eth_port_of_netdev};
static const struct netdev_event_work_cmd add_cmd_upper_ips = {
	.cb = add_netdev_upper_ips, .filter = is_eth_port_of_netdev};

static void netdevice_event_changeupper(struct netdev_notifier_changeupper_info *changeupper_info,
					struct netdev_event_work_cmd *cmds)
{
	static const struct netdev_event_work_cmd upper_ips_del_cmd = {
		.cb = del_netdev_upper_ips, .filter = upper_device_filter};
	static const struct netdev_event_work_cmd bonding_default_del_cmd = {
		.cb = del_netdev_default_ips, .filter = is_eth_port_inactive_slave};

	if (changeupper_info->linking == false) {
		cmds[0] = upper_ips_del_cmd;
		cmds[0].ndev = changeupper_info->upper_dev;
		cmds[1] = add_cmd;
	} else {
		cmds[0] = bonding_default_del_cmd;
		cmds[0].ndev = changeupper_info->upper_dev;
		cmds[1] = add_cmd_upper_ips;
		cmds[1].ndev = changeupper_info->upper_dev;
		cmds[1].filter_ndev = changeupper_info->upper_dev;
	}
}

static int netdevice_event(struct notifier_block *this, unsigned long event,
			   void *ptr)
{
	static const struct netdev_event_work_cmd del_cmd = {
		.cb = del_netdev_ips, .filter = pass_all_filter};
	static const struct netdev_event_work_cmd bonding_default_del_cmd_join = {
		.cb = del_netdev_default_ips_join, .filter = is_eth_port_inactive_slave};
	static const struct netdev_event_work_cmd default_del_cmd = {
		.cb = del_netdev_default_ips, .filter = pass_all_filter};
	static const struct netdev_event_work_cmd bonding_event_ips_del_cmd = {
		.cb = del_netdev_upper_ips, .filter = upper_device_filter};
	struct net_device *ndev = netdev_notifier_info_to_dev(ptr);
	struct netdev_event_work_cmd cmds[ROCE_NETDEV_CALLBACK_SZ] = { {NULL} };

	if (ndev->type != ARPHRD_ETHER)
		return NOTIFY_DONE;

	switch (event) {
	case NETDEV_REGISTER:
	case NETDEV_UP:
		cmds[0] = bonding_default_del_cmd_join;
		cmds[1] = add_cmd;
		break;

	case NETDEV_UNREGISTER:
		if (ndev->reg_state < NETREG_UNREGISTERED)
			cmds[0] = del_cmd;
		else
			return NOTIFY_DONE;
		break;

	case NETDEV_CHANGEADDR:
		cmds[0] = default_del_cmd;
		cmds[1] = add_cmd;
		break;

	case NETDEV_CHANGEUPPER:
		netdevice_event_changeupper(
			container_of(ptr, struct netdev_notifier_changeupper_info, info),
			cmds);
		break;

	case NETDEV_BONDING_FAILOVER:
		cmds[0] = bonding_event_ips_del_cmd;
		cmds[1] = bonding_default_del_cmd_join;
		cmds[2] = add_cmd_upper_ips;
		break;

	default:
		return NOTIFY_DONE;
	}

	return netdevice_queue_work(cmds, ndev);
}

static void update_gid_event_work_handler(struct work_struct *_work)
{
	struct update_gid_event_work *work =
		container_of(_work, struct update_gid_event_work, work);

	ib_enum_all_roce_netdevs(is_eth_port_of_netdev, work->gid_attr.ndev,
				 callback_for_addr_gid_device_scan, work);

	dev_put(work->gid_attr.ndev);
	kfree(work);
}

static int addr_event(struct notifier_block *this, unsigned long event,
		      struct sockaddr *sa, struct net_device *ndev)
{
	struct update_gid_event_work *work;
	enum gid_op_type gid_op;

	if (ndev->type != ARPHRD_ETHER)
		return NOTIFY_DONE;

	switch (event) {
	case NETDEV_UP:
		gid_op = GID_ADD;
		break;

	case NETDEV_DOWN:
		gid_op = GID_DEL;
		break;

	default:
		return NOTIFY_DONE;
	}

	work = kmalloc(sizeof(*work), GFP_ATOMIC);
	if (!work)
		return NOTIFY_DONE;

	INIT_WORK(&work->work, update_gid_event_work_handler);

	rdma_ip2gid(sa, &work->gid);
	work->gid_op = gid_op;

	memset(&work->gid_attr, 0, sizeof(work->gid_attr));
	dev_hold(ndev);
	work->gid_attr.ndev   = ndev;

	queue_work(gid_cache_wq, &work->work);

	return NOTIFY_DONE;
}

static int inetaddr_event(struct notifier_block *this, unsigned long event,
			  void *ptr)
{
	struct sockaddr_in	in;
	struct net_device	*ndev;
	struct in_ifaddr	*ifa = ptr;

	in.sin_family = AF_INET;
	in.sin_addr.s_addr = ifa->ifa_address;
	ndev = ifa->ifa_dev->dev;

	return addr_event(this, event, (struct sockaddr *)&in, ndev);
}

static int inet6addr_event(struct notifier_block *this, unsigned long event,
			   void *ptr)
{
	struct sockaddr_in6	in6;
	struct net_device	*ndev;
	struct inet6_ifaddr	*ifa6 = ptr;

	in6.sin6_family = AF_INET6;
	in6.sin6_addr = ifa6->addr;
	ndev = ifa6->idev->dev;

	return addr_event(this, event, (struct sockaddr *)&in6, ndev);
}

static struct notifier_block nb_netdevice = {
	.notifier_call = netdevice_event
};

static struct notifier_block nb_inetaddr = {
	.notifier_call = inetaddr_event
};

static struct notifier_block nb_inet6addr = {
	.notifier_call = inet6addr_event
};

int __init roce_gid_mgmt_init(void)
{
	gid_cache_wq = alloc_ordered_workqueue("gid-cache-wq", 0);
	if (!gid_cache_wq)
		return -ENOMEM;

	register_inetaddr_notifier(&nb_inetaddr);
	if (IS_ENABLED(CONFIG_IPV6))
		register_inet6addr_notifier(&nb_inet6addr);
	/* We relay on the netdevice notifier to enumerate all
	 * existing devices in the system. Register to this notifier
	 * last to make sure we will not miss any IP add/del
	 * callbacks.
	 */
	register_netdevice_notifier(&nb_netdevice);

	return 0;
}

void __exit roce_gid_mgmt_cleanup(void)
{
	if (IS_ENABLED(CONFIG_IPV6))
		unregister_inet6addr_notifier(&nb_inet6addr);
	unregister_inetaddr_notifier(&nb_inetaddr);
	unregister_netdevice_notifier(&nb_netdevice);
	/* Ensure all gid deletion tasks complete before we go down,
	 * to avoid any reference to free'd memory. By the time
	 * ib-core is removed, all physical devices have been removed,
	 * so no issue with remaining hardware contexts.
	 */
	destroy_workqueue(gid_cache_wq);
}<|MERGE_RESOLUTION|>--- conflicted
+++ resolved
@@ -44,11 +44,8 @@
 
 static struct workqueue_struct *gid_cache_wq;
 
-<<<<<<< HEAD
-=======
 static struct workqueue_struct *gid_cache_wq;
 
->>>>>>> bb176f67
 enum gid_op_type {
 	GID_DEL = 0,
 	GID_ADD
