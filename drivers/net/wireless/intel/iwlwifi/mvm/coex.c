--- conflicted
+++ resolved
@@ -716,63 +716,4 @@
 void iwl_mvm_bt_coex_vif_change(struct iwl_mvm *mvm)
 {
 	iwl_mvm_bt_coex_notif_handle(mvm);
-<<<<<<< HEAD
-}
-
-void iwl_mvm_rx_ant_coupling_notif(struct iwl_mvm *mvm,
-				   struct iwl_rx_cmd_buffer *rxb)
-{
-	struct iwl_rx_packet *pkt = rxb_addr(rxb);
-	struct iwl_mvm_antenna_coupling_notif *notif = (void *)pkt->data;
-	u32 ant_isolation = le32_to_cpu(notif->isolation);
-	struct iwl_bt_coex_corun_lut_update_cmd cmd = {};
-	u8 __maybe_unused lower_bound, upper_bound;
-	u8 lut;
-
-	if (!iwl_mvm_bt_is_plcr_supported(mvm))
-		return;
-
-	lockdep_assert_held(&mvm->mutex);
-
-	/* Ignore updates if we are in force mode */
-	if (unlikely(mvm->bt_force_ant_mode != BT_FORCE_ANT_DIS))
-		return;
-
-	if (ant_isolation ==  mvm->last_ant_isol)
-		return;
-
-	for (lut = 0; lut < ARRAY_SIZE(antenna_coupling_ranges) - 1; lut++)
-		if (ant_isolation < antenna_coupling_ranges[lut + 1].range)
-			break;
-
-	lower_bound = antenna_coupling_ranges[lut].range;
-
-	if (lut < ARRAY_SIZE(antenna_coupling_ranges) - 1)
-		upper_bound = antenna_coupling_ranges[lut + 1].range;
-	else
-		upper_bound = antenna_coupling_ranges[lut].range;
-
-	IWL_DEBUG_COEX(mvm, "Antenna isolation=%d in range [%d,%d[, lut=%d\n",
-		       ant_isolation, lower_bound, upper_bound, lut);
-
-	mvm->last_ant_isol = ant_isolation;
-
-	if (mvm->last_corun_lut == lut)
-		return;
-
-	mvm->last_corun_lut = lut;
-
-	/* For the moment, use the same LUT for 20GHz and 40GHz */
-	memcpy(&cmd.corun_lut20, antenna_coupling_ranges[lut].lut20,
-	       sizeof(cmd.corun_lut20));
-
-	memcpy(&cmd.corun_lut40, antenna_coupling_ranges[lut].lut20,
-	       sizeof(cmd.corun_lut40));
-
-	if (iwl_mvm_send_cmd_pdu(mvm, BT_COEX_UPDATE_CORUN_LUT, 0,
-				 sizeof(cmd), &cmd))
-		IWL_ERR(mvm,
-			"failed to send BT_COEX_UPDATE_CORUN_LUT command\n");
-=======
->>>>>>> bb176f67
 }