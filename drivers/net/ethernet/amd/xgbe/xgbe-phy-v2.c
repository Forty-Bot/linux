--- conflicted
+++ resolved
@@ -715,17 +715,7 @@
 	if (!phy_data->sfp_mod_absent && !phy_data->sfp_changed)
 		return;
 
-<<<<<<< HEAD
-	pdata->phy.supported &= ~SUPPORTED_Autoneg;
-	pdata->phy.supported &= ~(SUPPORTED_Pause | SUPPORTED_Asym_Pause);
-	pdata->phy.supported &= ~SUPPORTED_TP;
-	pdata->phy.supported &= ~SUPPORTED_FIBRE;
-	pdata->phy.supported &= ~SUPPORTED_100baseT_Full;
-	pdata->phy.supported &= ~SUPPORTED_1000baseT_Full;
-	pdata->phy.supported &= ~SUPPORTED_10000baseT_Full;
-=======
 	XGBE_ZERO_SUP(lks);
->>>>>>> bb176f67
 
 	if (phy_data->sfp_mod_absent) {
 		pdata->phy.speed = SPEED_UNKNOWN;
@@ -733,20 +723,6 @@
 		pdata->phy.autoneg = AUTONEG_ENABLE;
 		pdata->phy.pause_autoneg = AUTONEG_ENABLE;
 
-<<<<<<< HEAD
-		pdata->phy.supported |= SUPPORTED_Autoneg;
-		pdata->phy.supported |= SUPPORTED_Pause | SUPPORTED_Asym_Pause;
-		pdata->phy.supported |= SUPPORTED_TP;
-		pdata->phy.supported |= SUPPORTED_FIBRE;
-		if (phy_data->port_speeds & XGBE_PHY_PORT_SPEED_100)
-			pdata->phy.supported |= SUPPORTED_100baseT_Full;
-		if (phy_data->port_speeds & XGBE_PHY_PORT_SPEED_1000)
-			pdata->phy.supported |= SUPPORTED_1000baseT_Full;
-		if (phy_data->port_speeds & XGBE_PHY_PORT_SPEED_10000)
-			pdata->phy.supported |= SUPPORTED_10000baseT_Full;
-
-		pdata->phy.advertising = pdata->phy.supported;
-=======
 		XGBE_SET_SUP(lks, Autoneg);
 		XGBE_SET_SUP(lks, Pause);
 		XGBE_SET_SUP(lks, Asym_Pause);
@@ -754,7 +730,6 @@
 		XGBE_SET_SUP(lks, FIBRE);
 
 		XGBE_LM_COPY(lks, advertising, lks, supported);
->>>>>>> bb176f67
 
 		return;
 	}
@@ -768,10 +743,6 @@
 		pdata->phy.duplex = DUPLEX_UNKNOWN;
 		pdata->phy.autoneg = AUTONEG_ENABLE;
 		pdata->phy.pause_autoneg = AUTONEG_ENABLE;
-<<<<<<< HEAD
-		pdata->phy.supported |= SUPPORTED_Autoneg;
-		pdata->phy.supported |= SUPPORTED_Pause | SUPPORTED_Asym_Pause;
-=======
 		XGBE_SET_SUP(lks, Autoneg);
 		XGBE_SET_SUP(lks, Pause);
 		XGBE_SET_SUP(lks, Asym_Pause);
@@ -784,7 +755,6 @@
 			if (phy_data->port_speeds & XGBE_PHY_PORT_SPEED_1000)
 				XGBE_SET_SUP(lks, 1000baseX_Full);
 		}
->>>>>>> bb176f67
 		break;
 	case XGBE_SFP_BASE_10000_SR:
 	case XGBE_SFP_BASE_10000_LR:
@@ -795,8 +765,6 @@
 		pdata->phy.duplex = DUPLEX_FULL;
 		pdata->phy.autoneg = AUTONEG_DISABLE;
 		pdata->phy.pause_autoneg = AUTONEG_DISABLE;
-<<<<<<< HEAD
-=======
 		if (phy_data->port_speeds & XGBE_PHY_PORT_SPEED_10000) {
 			switch (phy_data->sfp_base) {
 			case XGBE_SFP_BASE_10000_SR:
@@ -818,7 +786,6 @@
 				break;
 			}
 		}
->>>>>>> bb176f67
 		break;
 	default:
 		pdata->phy.speed = SPEED_UNKNOWN;
@@ -832,40 +799,6 @@
 	case XGBE_SFP_BASE_1000_T:
 	case XGBE_SFP_BASE_1000_CX:
 	case XGBE_SFP_BASE_10000_CR:
-<<<<<<< HEAD
-		pdata->phy.supported |= SUPPORTED_TP;
-		break;
-	default:
-		pdata->phy.supported |= SUPPORTED_FIBRE;
-	}
-
-	switch (phy_data->sfp_speed) {
-	case XGBE_SFP_SPEED_100_1000:
-		if (phy_data->port_speeds & XGBE_PHY_PORT_SPEED_100)
-			pdata->phy.supported |= SUPPORTED_100baseT_Full;
-		if (phy_data->port_speeds & XGBE_PHY_PORT_SPEED_1000)
-			pdata->phy.supported |= SUPPORTED_1000baseT_Full;
-		break;
-	case XGBE_SFP_SPEED_1000:
-		if (phy_data->port_speeds & XGBE_PHY_PORT_SPEED_1000)
-			pdata->phy.supported |= SUPPORTED_1000baseT_Full;
-		break;
-	case XGBE_SFP_SPEED_10000:
-		if (phy_data->port_speeds & XGBE_PHY_PORT_SPEED_10000)
-			pdata->phy.supported |= SUPPORTED_10000baseT_Full;
-		break;
-	default:
-		/* Choose the fastest supported speed */
-		if (phy_data->port_speeds & XGBE_PHY_PORT_SPEED_10000)
-			pdata->phy.supported |= SUPPORTED_10000baseT_Full;
-		else if (phy_data->port_speeds & XGBE_PHY_PORT_SPEED_1000)
-			pdata->phy.supported |= SUPPORTED_1000baseT_Full;
-		else if (phy_data->port_speeds & XGBE_PHY_PORT_SPEED_100)
-			pdata->phy.supported |= SUPPORTED_100baseT_Full;
-	}
-
-	pdata->phy.advertising = pdata->phy.supported;
-=======
 		XGBE_SET_SUP(lks, TP);
 		break;
 	default:
@@ -874,7 +807,6 @@
 	}
 
 	XGBE_LM_COPY(lks, advertising, lks, supported);
->>>>>>> bb176f67
 }
 
 static bool xgbe_phy_sfp_bit_rate(struct xgbe_sfp_eeprom *sfp_eeprom,
@@ -2194,17 +2126,10 @@
 					   XGBE_ADV(lks, 100baseT_Full));
 	case XGBE_MODE_SGMII_1000:
 		return xgbe_phy_check_mode(pdata, mode,
-<<<<<<< HEAD
-					   ADVERTISED_1000baseT_Full);
-	case XGBE_MODE_KX_2500:
-		return xgbe_phy_check_mode(pdata, mode,
-					   ADVERTISED_2500baseX_Full);
-=======
 					   XGBE_ADV(lks, 1000baseT_Full));
 	case XGBE_MODE_KX_2500:
 		return xgbe_phy_check_mode(pdata, mode,
 					   XGBE_ADV(lks, 2500baseT_Full));
->>>>>>> bb176f67
 	case XGBE_MODE_KR:
 		return xgbe_phy_check_mode(pdata, mode,
 					   XGBE_ADV(lks, 10000baseT_Full));
@@ -3057,10 +2982,6 @@
 			phy_data->start_mode = XGBE_MODE_SGMII_1000;
 		if (phy_data->port_speeds & XGBE_PHY_PORT_SPEED_10000)
 			phy_data->start_mode = XGBE_MODE_SFI;
-<<<<<<< HEAD
-		}
-=======
->>>>>>> bb176f67
 
 		phy_data->phydev_mode = XGBE_MDIO_MODE_CL22;
 
