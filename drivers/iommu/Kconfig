# SPDX-License-Identifier: GPL-2.0-only
# The IOVA library may also be used by non-IOMMU_API users
config IOMMU_IOVA
	tristate

# The IOASID library may also be used by non-IOMMU_API users
config IOASID
	tristate

# IOMMU_API always gets selected by whoever wants it.
config IOMMU_API
	bool

menuconfig IOMMU_SUPPORT
	bool "IOMMU Hardware Support"
	depends on MMU
	default y
	help
	  Say Y here if you want to compile device drivers for IO Memory
	  Management Units into the kernel. These devices usually allow to
	  remap DMA requests and/or remap interrupts from other devices on the
	  system.

if IOMMU_SUPPORT

menu "Generic IOMMU Pagetable Support"

# Selected by the actual pagetable implementations
config IOMMU_IO_PGTABLE
	bool

config IOMMU_IO_PGTABLE_LPAE
	bool "ARMv7/v8 Long Descriptor Format"
	select IOMMU_IO_PGTABLE
	depends on ARM || ARM64 || (COMPILE_TEST && !GENERIC_ATOMIC64)
	help
	  Enable support for the ARM long descriptor pagetable format.
	  This allocator supports 4K/2M/1G, 16K/32M and 64K/512M page
	  sizes at both stage-1 and stage-2, as well as address spaces
	  up to 48-bits in size.

config IOMMU_IO_PGTABLE_LPAE_SELFTEST
	bool "LPAE selftests"
	depends on IOMMU_IO_PGTABLE_LPAE
	help
	  Enable self-tests for LPAE page table allocator. This performs
	  a series of page-table consistency checks during boot.

	  If unsure, say N here.

config IOMMU_IO_PGTABLE_ARMV7S
	bool "ARMv7/v8 Short Descriptor Format"
	select IOMMU_IO_PGTABLE
	depends on ARM || ARM64 || COMPILE_TEST
	help
	  Enable support for the ARM Short-descriptor pagetable format.
	  This supports 32-bit virtual and physical addresses mapped using
	  2-level tables with 4KB pages/1MB sections, and contiguous entries
	  for 64KB pages/16MB supersections if indicated by the IOMMU driver.

config IOMMU_IO_PGTABLE_ARMV7S_SELFTEST
	bool "ARMv7s selftests"
	depends on IOMMU_IO_PGTABLE_ARMV7S
	help
	  Enable self-tests for ARMv7s page table allocator. This performs
	  a series of page-table consistency checks during boot.

	  If unsure, say N here.

endmenu

config IOMMU_DEBUGFS
	bool "Export IOMMU internals in DebugFS"
	depends on DEBUG_FS
	help
	  Allows exposure of IOMMU device internals. This option enables
	  the use of debugfs by IOMMU drivers as required. Devices can,
	  at initialization time, cause the IOMMU code to create a top-level
	  debug/iommu directory, and then populate a subdirectory with
	  entries as required.

config IOMMU_DEFAULT_PASSTHROUGH
	bool "IOMMU passthrough by default"
	depends on IOMMU_API
	help
	  Enable passthrough by default, removing the need to pass in
	  iommu.passthrough=on or iommu=pt through command line. If this
	  is enabled, you can still disable with iommu.passthrough=off
	  or iommu=nopt depending on the architecture.

	  If unsure, say N here.

config OF_IOMMU
	def_bool y
	depends on OF && IOMMU_API

# IOMMU-agnostic DMA-mapping layer
config IOMMU_DMA
	bool
	select IOMMU_API
	select IOMMU_IOVA
	select IRQ_MSI_IOMMU
	select NEED_SG_DMA_LENGTH

config FSL_PAMU
	bool "Freescale IOMMU support"
	depends on PCI
	depends on PHYS_64BIT
	depends on PPC_E500MC || (COMPILE_TEST && PPC)
	select IOMMU_API
	select GENERIC_ALLOCATOR
	help
	  Freescale PAMU support. PAMU is the IOMMU present on Freescale QorIQ platforms.
	  PAMU can authorize memory access, remap the memory address, and remap I/O
	  transaction types.

# MSM IOMMU support
config MSM_IOMMU
	bool "MSM IOMMU Support"
	depends on ARM
	depends on ARCH_MSM8X60 || ARCH_MSM8960 || COMPILE_TEST
	select IOMMU_API
	select IOMMU_IO_PGTABLE_ARMV7S
	help
	  Support for the IOMMUs found on certain Qualcomm SOCs.
	  These IOMMUs allow virtualization of the address space used by most
	  cores within the multimedia subsystem.

	  If unsure, say N here.

config IOMMU_PGTABLES_L2
	def_bool y
	depends on MSM_IOMMU && MMU && SMP && CPU_DCACHE_DISABLE=n

# AMD IOMMU support
config AMD_IOMMU
	bool "AMD IOMMU support"
	select SWIOTLB
	select PCI_MSI
	select PCI_ATS
	select PCI_PRI
	select PCI_PASID
	select IOMMU_API
	select IOMMU_IOVA
	select IOMMU_DMA
	depends on X86_64 && PCI && ACPI
	help
	  With this option you can enable support for AMD IOMMU hardware in
	  your system. An IOMMU is a hardware component which provides
	  remapping of DMA memory accesses from devices. With an AMD IOMMU you
	  can isolate the DMA memory of different devices and protect the
	  system from misbehaving device drivers or hardware.

	  You can find out if your system has an AMD IOMMU if you look into
	  your BIOS for an option to enable it or if you have an IVRS ACPI
	  table.

config AMD_IOMMU_V2
	tristate "AMD IOMMU Version 2 driver"
	depends on AMD_IOMMU
	select MMU_NOTIFIER
	help
	  This option enables support for the AMD IOMMUv2 features of the IOMMU
	  hardware. Select this option if you want to use devices that support
	  the PCI PRI and PASID interface.

config AMD_IOMMU_DEBUGFS
	bool "Enable AMD IOMMU internals in DebugFS"
	depends on AMD_IOMMU && IOMMU_DEBUGFS
	help
	  !!!WARNING!!!  !!!WARNING!!!  !!!WARNING!!!  !!!WARNING!!!

	  DO NOT ENABLE THIS OPTION UNLESS YOU REALLY, -REALLY- KNOW WHAT YOU ARE DOING!!!
	  Exposes AMD IOMMU device internals in DebugFS.

	  This option is -NOT- intended for production environments, and should
	  not generally be enabled.

# Intel IOMMU support
config DMAR_TABLE
	bool

config INTEL_IOMMU
	bool "Support for Intel IOMMU using DMA Remapping Devices"
	depends on PCI_MSI && ACPI && (X86 || IA64)
	select IOMMU_API
	select IOMMU_IOVA
	select NEED_DMA_MAP_STATE
	select DMAR_TABLE
	select SWIOTLB
	select IOASID
	help
	  DMA remapping (DMAR) devices support enables independent address
	  translations for Direct Memory Access (DMA) from devices.
	  These DMA remapping devices are reported via ACPI tables
	  and include PCI device scope covered by these DMA
	  remapping devices.

config INTEL_IOMMU_DEBUGFS
	bool "Export Intel IOMMU internals in Debugfs"
	depends on INTEL_IOMMU && IOMMU_DEBUGFS
	help
	  !!!WARNING!!!

	  DO NOT ENABLE THIS OPTION UNLESS YOU REALLY KNOW WHAT YOU ARE DOING!!!

	  Expose Intel IOMMU internals in Debugfs.

	  This option is -NOT- intended for production environments, and should
	  only be enabled for debugging Intel IOMMU.

config INTEL_IOMMU_SVM
	bool "Support for Shared Virtual Memory with Intel IOMMU"
	depends on INTEL_IOMMU && X86_64
	select PCI_PASID
	select PCI_PRI
	select MMU_NOTIFIER
	select IOASID
	help
	  Shared Virtual Memory (SVM) provides a facility for devices
	  to access DMA resources through process address space by
	  means of a Process Address Space ID (PASID).

config INTEL_IOMMU_DEFAULT_ON
	def_bool y
	prompt "Enable Intel DMA Remapping Devices by default"
	depends on INTEL_IOMMU
	help
	  Selecting this option will enable a DMAR device at boot time if
	  one is found. If this option is not selected, DMAR support can
	  be enabled by passing intel_iommu=on to the kernel.

config INTEL_IOMMU_BROKEN_GFX_WA
	bool "Workaround broken graphics drivers (going away soon)"
	depends on INTEL_IOMMU && BROKEN && X86
	help
	  Current Graphics drivers tend to use physical address
	  for DMA and avoid using DMA APIs. Setting this config
	  option permits the IOMMU driver to set a unity map for
	  all the OS-visible memory. Hence the driver can continue
	  to use physical addresses for DMA, at least until this
	  option is removed in the 2.6.32 kernel.

config INTEL_IOMMU_FLOPPY_WA
	def_bool y
	depends on INTEL_IOMMU && X86
	help
	  Floppy disk drivers are known to bypass DMA API calls
	  thereby failing to work when IOMMU is enabled. This
	  workaround will setup a 1:1 mapping for the first
	  16MiB to make floppy (an ISA device) work.

config INTEL_IOMMU_SCALABLE_MODE_DEFAULT_ON
	bool "Enable Intel IOMMU scalable mode by default"
	depends on INTEL_IOMMU
	help
	  Selecting this option will enable by default the scalable mode if
	  hardware presents the capability. The scalable mode is defined in
	  VT-d 3.0. The scalable mode capability could be checked by reading
	  /sys/devices/virtual/iommu/dmar*/intel-iommu/ecap. If this option
	  is not selected, scalable mode support could also be enabled by
	  passing intel_iommu=sm_on to the kernel. If not sure, please use
	  the default value.

config IRQ_REMAP
	bool "Support for Interrupt Remapping"
	depends on X86_64 && X86_IO_APIC && PCI_MSI && ACPI
	select DMAR_TABLE
	help
	  Supports Interrupt remapping for IO-APIC and MSI devices.
	  To use x2apic mode in the CPU's which support x2APIC enhancements or
	  to support platforms with CPU's having > 8 bit APIC ID, say Y.

# OMAP IOMMU support
config OMAP_IOMMU
	bool "OMAP IOMMU Support"
	depends on ARM && MMU || (COMPILE_TEST && (ARM || ARM64 || IA64 || SPARC))
	depends on ARCH_OMAP2PLUS || COMPILE_TEST
	select IOMMU_API
	help
	  The OMAP3 media platform drivers depend on iommu support,
	  if you need them say Y here.

config OMAP_IOMMU_DEBUG
	bool "Export OMAP IOMMU internals in DebugFS"
	depends on OMAP_IOMMU && DEBUG_FS
	help
	  Select this to see extensive information about
	  the internal state of OMAP IOMMU in debugfs.

	  Say N unless you know you need this.

config ROCKCHIP_IOMMU
	bool "Rockchip IOMMU Support"
	depends on ARM || ARM64 || (COMPILE_TEST && (ARM64 || IA64 || SPARC))
	depends on ARCH_ROCKCHIP || COMPILE_TEST
	select IOMMU_API
	select ARM_DMA_USE_IOMMU
	help
	  Support for IOMMUs found on Rockchip rk32xx SOCs.
	  These IOMMUs allow virtualization of the address space used by most
	  cores within the multimedia subsystem.
	  Say Y here if you are using a Rockchip SoC that includes an IOMMU
	  device.

config SUN50I_IOMMU
	bool "Allwinner H6 IOMMU Support"
<<<<<<< HEAD
=======
	depends on HAS_DMA
>>>>>>> 84569f32
	depends on ARCH_SUNXI || COMPILE_TEST
	select ARM_DMA_USE_IOMMU
	select IOMMU_API
	select IOMMU_DMA
	help
	  Support for the IOMMU introduced in the Allwinner H6 SoCs.

config TEGRA_IOMMU_GART
	bool "Tegra GART IOMMU Support"
	depends on ARCH_TEGRA_2x_SOC
	depends on TEGRA_MC
	select IOMMU_API
	help
	  Enables support for remapping discontiguous physical memory
	  shared with the operating system into contiguous I/O virtual
	  space through the GART (Graphics Address Relocation Table)
	  hardware included on Tegra SoCs.

config TEGRA_IOMMU_SMMU
	bool "NVIDIA Tegra SMMU Support"
	depends on ARCH_TEGRA
	depends on TEGRA_AHB
	depends on TEGRA_MC
	select IOMMU_API
	help
	  This driver supports the IOMMU hardware (SMMU) found on NVIDIA Tegra
	  SoCs (Tegra30 up to Tegra210).

config EXYNOS_IOMMU
	bool "Exynos IOMMU Support"
	depends on ARCH_EXYNOS && MMU || (COMPILE_TEST && (ARM || ARM64 || IA64 || SPARC))
	depends on !CPU_BIG_ENDIAN # revisit driver if we can enable big-endian ptes
	select IOMMU_API
	select ARM_DMA_USE_IOMMU
	help
	  Support for the IOMMU (System MMU) of Samsung Exynos application
	  processor family. This enables H/W multimedia accelerators to see
	  non-linear physical memory chunks as linear memory in their
	  address space.

	  If unsure, say N here.

config EXYNOS_IOMMU_DEBUG
	bool "Debugging log for Exynos IOMMU"
	depends on EXYNOS_IOMMU
	help
	  Select this to see the detailed log message that shows what
	  happens in the IOMMU driver.

	  Say N unless you need kernel log message for IOMMU debugging.

config IPMMU_VMSA
	bool "Renesas VMSA-compatible IPMMU"
	depends on ARM || IOMMU_DMA
	depends on ARCH_RENESAS || (COMPILE_TEST && !GENERIC_ATOMIC64)
	select IOMMU_API
	select IOMMU_IO_PGTABLE_LPAE
	select ARM_DMA_USE_IOMMU
	help
	  Support for the Renesas VMSA-compatible IPMMU found in the R-Mobile
	  APE6, R-Car Gen2, and R-Car Gen3 SoCs.

	  If unsure, say N.

config SPAPR_TCE_IOMMU
	bool "sPAPR TCE IOMMU Support"
	depends on PPC_POWERNV || PPC_PSERIES
	select IOMMU_API
	help
	  Enables bits of IOMMU API required by VFIO. The iommu_ops
	  is not implemented as it is not necessary for VFIO.

# ARM IOMMU support
config ARM_SMMU
	tristate "ARM Ltd. System MMU (SMMU) Support"
	depends on (ARM64 || ARM || (COMPILE_TEST && !GENERIC_ATOMIC64)) && MMU
	select IOMMU_API
	select IOMMU_IO_PGTABLE_LPAE
	select ARM_DMA_USE_IOMMU if ARM
	help
	  Support for implementations of the ARM System MMU architecture
	  versions 1 and 2.

	  Say Y here if your SoC includes an IOMMU device implementing
	  the ARM SMMU architecture.

config ARM_SMMU_LEGACY_DT_BINDINGS
	bool "Support the legacy \"mmu-masters\" devicetree bindings"
	depends on ARM_SMMU=y && OF
	help
	  Support for the badly designed and deprecated "mmu-masters"
	  devicetree bindings. This allows some DMA masters to attach
	  to the SMMU but does not provide any support via the DMA API.
	  If you're lucky, you might be able to get VFIO up and running.

	  If you say Y here then you'll make me very sad. Instead, say N
	  and move your firmware to the utopian future that was 2016.

config ARM_SMMU_DISABLE_BYPASS_BY_DEFAULT
	bool "Default to disabling bypass on ARM SMMU v1 and v2"
	depends on ARM_SMMU
	default y
	help
	  Say Y here to (by default) disable bypass streams such that
	  incoming transactions from devices that are not attached to
	  an iommu domain will report an abort back to the device and
	  will not be allowed to pass through the SMMU.

	  Any old kernels that existed before this KConfig was
	  introduced would default to _allowing_ bypass (AKA the
	  equivalent of NO for this config).  However the default for
	  this option is YES because the old behavior is insecure.

	  There are few reasons to allow unmatched stream bypass, and
	  even fewer good ones.  If saying YES here breaks your board
	  you should work on fixing your board.  This KConfig option
	  is expected to be removed in the future and we'll simply
	  hardcode the bypass disable in the code.

	  NOTE: the kernel command line parameter
	  'arm-smmu.disable_bypass' will continue to override this
	  config.

config ARM_SMMU_V3
	tristate "ARM Ltd. System MMU Version 3 (SMMUv3) Support"
	depends on ARM64
	select IOMMU_API
	select IOMMU_IO_PGTABLE_LPAE
	select GENERIC_MSI_IRQ_DOMAIN
	help
	  Support for implementations of the ARM System MMU architecture
	  version 3 providing translation support to a PCIe root complex.

	  Say Y here if your system includes an IOMMU device implementing
	  the ARM SMMUv3 architecture.

config S390_IOMMU
	def_bool y if S390 && PCI
	depends on S390 && PCI
	select IOMMU_API
	help
	  Support for the IOMMU API for s390 PCI devices.

config S390_CCW_IOMMU
	bool "S390 CCW IOMMU Support"
	depends on S390 && CCW || COMPILE_TEST
	select IOMMU_API
	help
	  Enables bits of IOMMU API required by VFIO. The iommu_ops
	  is not implemented as it is not necessary for VFIO.

config S390_AP_IOMMU
	bool "S390 AP IOMMU Support"
	depends on S390 && ZCRYPT || COMPILE_TEST
	select IOMMU_API
	help
	  Enables bits of IOMMU API required by VFIO. The iommu_ops
	  is not implemented as it is not necessary for VFIO.

config MTK_IOMMU
	bool "MTK IOMMU Support"
	depends on HAS_DMA
	depends on ARCH_MEDIATEK || COMPILE_TEST
	select ARM_DMA_USE_IOMMU
	select IOMMU_API
	select IOMMU_DMA
	select IOMMU_IO_PGTABLE_ARMV7S
	select MEMORY
	select MTK_SMI
	help
	  Support for the M4U on certain Mediatek SOCs. M4U is MultiMedia
	  Memory Management Unit. This option enables remapping of DMA memory
	  accesses for the multimedia subsystem.

	  If unsure, say N here.

config MTK_IOMMU_V1
	bool "MTK IOMMU Version 1 (M4U gen1) Support"
	depends on ARM
	depends on ARCH_MEDIATEK || COMPILE_TEST
	select ARM_DMA_USE_IOMMU
	select IOMMU_API
	select MEMORY
	select MTK_SMI
	help
	  Support for the M4U on certain Mediatek SoCs. M4U generation 1 HW is
	  Multimedia Memory Managememt Unit. This option enables remapping of
	  DMA memory accesses for the multimedia subsystem.

	  if unsure, say N here.

config QCOM_IOMMU
	# Note: iommu drivers cannot (yet?) be built as modules
	bool "Qualcomm IOMMU Support"
	depends on ARCH_QCOM || (COMPILE_TEST && !GENERIC_ATOMIC64)
	select IOMMU_API
	select IOMMU_IO_PGTABLE_LPAE
	select ARM_DMA_USE_IOMMU
	help
	  Support for IOMMU on certain Qualcomm SoCs.

config HYPERV_IOMMU
	bool "Hyper-V x2APIC IRQ Handling"
	depends on HYPERV && X86
	select IOMMU_API
	default HYPERV
	help
	  Stub IOMMU driver to handle IRQs as to allow Hyper-V Linux
	  guests to run with x2APIC mode enabled.

config VIRTIO_IOMMU
	tristate "Virtio IOMMU driver"
	depends on VIRTIO
	depends on ARM64
	select IOMMU_API
	select INTERVAL_TREE
	help
	  Para-virtualised IOMMU driver with virtio.

	  Say Y here if you intend to run this kernel as a guest.

endif # IOMMU_SUPPORT<|MERGE_RESOLUTION|>--- conflicted
+++ resolved
@@ -305,10 +305,7 @@
 
 config SUN50I_IOMMU
 	bool "Allwinner H6 IOMMU Support"
-<<<<<<< HEAD
-=======
 	depends on HAS_DMA
->>>>>>> 84569f32
 	depends on ARCH_SUNXI || COMPILE_TEST
 	select ARM_DMA_USE_IOMMU
 	select IOMMU_API
