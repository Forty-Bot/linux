--- conflicted
+++ resolved
@@ -502,8 +502,6 @@
 	 via I2C bus. S5M8767A have 9 Bucks and 28 LDOs output and
 	 supports DVS mode with 8bits of output voltage control.
 
-<<<<<<< HEAD
-=======
 config REGULATOR_SKY81452
 	tristate "Skyworks Solutions SKY81452 voltage regulator"
 	depends on SKY81452
@@ -515,13 +513,6 @@
 	  This driver can also be built as a module. If so, the module
 	  will be called sky81452-regulator.
 
-config REGULATOR_ST_PWM
-	tristate "STMicroelectronics PWM voltage regulator"
-	depends on ARCH_STI
-	help
-	 This driver supports ST's PWM controlled voltage regulators.
-
->>>>>>> 9839d627
 config REGULATOR_TI_ABB
 	tristate "TI Adaptive Body Bias on-chip LDO"
 	depends on ARCH_OMAP
