/******************************************************************************
 *
 * Module Name: dswload - Dispatcher namespace load callbacks
 *
 *****************************************************************************/

/*
 * Copyright (C) 2000 - 2005, R. Byron Moore
 * All rights reserved.
 *
 * Redistribution and use in source and binary forms, with or without
 * modification, are permitted provided that the following conditions
 * are met:
 * 1. Redistributions of source code must retain the above copyright
 *    notice, this list of conditions, and the following disclaimer,
 *    without modification.
 * 2. Redistributions in binary form must reproduce at minimum a disclaimer
 *    substantially similar to the "NO WARRANTY" disclaimer below
 *    ("Disclaimer") and any redistribution must be conditioned upon
 *    including a substantially similar Disclaimer requirement for further
 *    binary redistribution.
 * 3. Neither the names of the above-listed copyright holders nor the names
 *    of any contributors may be used to endorse or promote products derived
 *    from this software without specific prior written permission.
 *
 * Alternatively, this software may be distributed under the terms of the
 * GNU General Public License ("GPL") version 2 as published by the Free
 * Software Foundation.
 *
 * NO WARRANTY
 * THIS SOFTWARE IS PROVIDED BY THE COPYRIGHT HOLDERS AND CONTRIBUTORS
 * "AS IS" AND ANY EXPRESS OR IMPLIED WARRANTIES, INCLUDING, BUT NOT
 * LIMITED TO, THE IMPLIED WARRANTIES OF MERCHANTIBILITY AND FITNESS FOR
 * A PARTICULAR PURPOSE ARE DISCLAIMED. IN NO EVENT SHALL THE COPYRIGHT
 * HOLDERS OR CONTRIBUTORS BE LIABLE FOR SPECIAL, EXEMPLARY, OR CONSEQUENTIAL
 * DAMAGES (INCLUDING, BUT NOT LIMITED TO, PROCUREMENT OF SUBSTITUTE GOODS
 * OR SERVICES; LOSS OF USE, DATA, OR PROFITS; OR BUSINESS INTERRUPTION)
 * HOWEVER CAUSED AND ON ANY THEORY OF LIABILITY, WHETHER IN CONTRACT,
 * STRICT LIABILITY, OR TORT (INCLUDING NEGLIGENCE OR OTHERWISE) ARISING
 * IN ANY WAY OUT OF THE USE OF THIS SOFTWARE, EVEN IF ADVISED OF THE
 * POSSIBILITY OF SUCH DAMAGES.
 */


#include <acpi/acpi.h>
#include <acpi/acparser.h>
#include <acpi/amlcode.h>
#include <acpi/acdispat.h>
#include <acpi/acinterp.h>
#include <acpi/acnamesp.h>
#include <acpi/acevents.h>

#ifdef ACPI_ASL_COMPILER
#include <acpi/acdisasm.h>
#endif

#define _COMPONENT          ACPI_DISPATCHER
	 ACPI_MODULE_NAME    ("dswload")


/*******************************************************************************
 *
 * FUNCTION:    acpi_ds_init_callbacks
 *
 * PARAMETERS:  walk_state      - Current state of the parse tree walk
 *              pass_number     - 1, 2, or 3
 *
 * RETURN:      Status
 *
 * DESCRIPTION: Init walk state callbacks
 *
 ******************************************************************************/

acpi_status
acpi_ds_init_callbacks (
	struct acpi_walk_state          *walk_state,
	u32                             pass_number)
{

	switch (pass_number) {
	case 1:
		walk_state->parse_flags       = ACPI_PARSE_LOAD_PASS1 |
				   ACPI_PARSE_DELETE_TREE;
		walk_state->descending_callback = acpi_ds_load1_begin_op;
		walk_state->ascending_callback = acpi_ds_load1_end_op;
		break;

	case 2:
		walk_state->parse_flags       = ACPI_PARSE_LOAD_PASS1 |
				   ACPI_PARSE_DELETE_TREE;
		walk_state->descending_callback = acpi_ds_load2_begin_op;
		walk_state->ascending_callback = acpi_ds_load2_end_op;
		break;

	case 3:
#ifndef ACPI_NO_METHOD_EXECUTION
		walk_state->parse_flags      |= ACPI_PARSE_EXECUTE  |
				   ACPI_PARSE_DELETE_TREE;
		walk_state->descending_callback = acpi_ds_exec_begin_op;
		walk_state->ascending_callback = acpi_ds_exec_end_op;
#endif
		break;

	default:
		return (AE_BAD_PARAMETER);
	}

	return (AE_OK);
}


/*******************************************************************************
 *
 * FUNCTION:    acpi_ds_load1_begin_op
 *
 * PARAMETERS:  walk_state      - Current state of the parse tree walk
 *              out_op          - Where to return op if a new one is created
 *
 * RETURN:      Status
 *
 * DESCRIPTION: Descending callback used during the loading of ACPI tables.
 *
 ******************************************************************************/

acpi_status
acpi_ds_load1_begin_op (
	struct acpi_walk_state          *walk_state,
	union acpi_parse_object         **out_op)
{
	union acpi_parse_object         *op;
	struct acpi_namespace_node      *node;
	acpi_status                     status;
	acpi_object_type                object_type;
	char                            *path;
	u32                             flags;


	ACPI_FUNCTION_NAME ("ds_load1_begin_op");


	op = walk_state->op;
	ACPI_DEBUG_PRINT ((ACPI_DB_DISPATCH, "Op=%p State=%p\n", op, walk_state));

	/* We are only interested in opcodes that have an associated name */

	if (op) {
		if (!(walk_state->op_info->flags & AML_NAMED)) {
			*out_op = op;
			return (AE_OK);
		}

		/* Check if this object has already been installed in the namespace */

		if (op->common.node) {
			*out_op = op;
			return (AE_OK);
		}
	}

	path = acpi_ps_get_next_namestring (&walk_state->parser_state);

	/* Map the raw opcode into an internal object type */

	object_type = walk_state->op_info->object_type;

	ACPI_DEBUG_PRINT ((ACPI_DB_DISPATCH,
		"State=%p Op=%p [%s]\n", walk_state, op, acpi_ut_get_type_name (object_type)));

	switch (walk_state->opcode) {
	case AML_SCOPE_OP:

		/*
		 * The target name of the Scope() operator must exist at this point so
		 * that we can actually open the scope to enter new names underneath it.
		 * Allow search-to-root for single namesegs.
		 */
		status = acpi_ns_lookup (walk_state->scope_info, path, object_type,
				  ACPI_IMODE_EXECUTE, ACPI_NS_SEARCH_PARENT, walk_state, &(node));
#ifdef ACPI_ASL_COMPILER
		if (status == AE_NOT_FOUND) {
			/*
			 * Table disassembly:
			 * Target of Scope() not found.  Generate an External for it, and
			 * insert the name into the namespace.
			 */
			acpi_dm_add_to_external_list (path);
			status = acpi_ns_lookup (walk_state->scope_info, path, object_type,
					   ACPI_IMODE_LOAD_PASS1, ACPI_NS_SEARCH_PARENT,
					   walk_state, &(node));
		}
#endif
		if (ACPI_FAILURE (status)) {
			ACPI_REPORT_NSERROR (path, status);
			return (status);
		}

		/*
		 * Check to make sure that the target is
		 * one of the opcodes that actually opens a scope
		 */
		switch (node->type) {
		case ACPI_TYPE_LOCAL_SCOPE:         /* Scope  */
		case ACPI_TYPE_DEVICE:
		case ACPI_TYPE_POWER:
		case ACPI_TYPE_PROCESSOR:
		case ACPI_TYPE_THERMAL:

			/* These are acceptable types */
			break;

		case ACPI_TYPE_INTEGER:
		case ACPI_TYPE_STRING:
		case ACPI_TYPE_BUFFER:

			/*
			 * These types we will allow, but we will change the type.  This
			 * enables some existing code of the form:
			 *
			 *  Name (DEB, 0)
			 *  Scope (DEB) { ... }
			 *
			 * Note: silently change the type here.  On the second pass, we will report
			 * a warning
			 */

			ACPI_DEBUG_PRINT ((ACPI_DB_INFO,
				"Type override - [%4.4s] had invalid type (%s) for Scope operator, changed to (Scope)\n",
				path, acpi_ut_get_type_name (node->type)));

			node->type = ACPI_TYPE_ANY;
			walk_state->scope_info->common.value = ACPI_TYPE_ANY;
			break;

		default:

			/* All other types are an error */

			ACPI_REPORT_ERROR ((
				"Invalid type (%s) for target of Scope operator [%4.4s] (Cannot override)\n",
				acpi_ut_get_type_name (node->type), path));

			return (AE_AML_OPERAND_TYPE);
		}
		break;


	default:

		/*
		 * For all other named opcodes, we will enter the name into
		 * the namespace.
		 *
		 * Setup the search flags.
		 * Since we are entering a name into the namespace, we do not want to
		 * enable the search-to-root upsearch.
		 *
		 * There are only two conditions where it is acceptable that the name
		 * already exists:
		 *    1) the Scope() operator can reopen a scoping object that was
		 *       previously defined (Scope, Method, Device, etc.)
		 *    2) Whenever we are parsing a deferred opcode (op_region, Buffer,
		 *       buffer_field, or Package), the name of the object is already
		 *       in the namespace.
		 */
		if (walk_state->deferred_node) {
			/* This name is already in the namespace, get the node */

			node = walk_state->deferred_node;
			status = AE_OK;
			break;
		}

		flags = ACPI_NS_NO_UPSEARCH;
		if ((walk_state->opcode != AML_SCOPE_OP) &&
			(!(walk_state->parse_flags & ACPI_PARSE_DEFERRED_OP))) {
			flags |= ACPI_NS_ERROR_IF_FOUND;
			ACPI_DEBUG_PRINT ((ACPI_DB_DISPATCH, "[%s] Cannot already exist\n",
					acpi_ut_get_type_name (object_type)));
		}
		else {
			ACPI_DEBUG_PRINT ((ACPI_DB_DISPATCH,
				"[%s] Both Find or Create allowed\n",
					acpi_ut_get_type_name (object_type)));
		}

		/*
		 * Enter the named type into the internal namespace.  We enter the name
		 * as we go downward in the parse tree.  Any necessary subobjects that
		 * involve arguments to the opcode must be created as we go back up the
		 * parse tree later.
		 */
		status = acpi_ns_lookup (walk_state->scope_info, path, object_type,
				  ACPI_IMODE_LOAD_PASS1, flags, walk_state, &(node));
		if (ACPI_FAILURE (status)) {
			ACPI_REPORT_NSERROR (path, status);
			return (status);
		}
		break;
	}


	/* Common exit */

	if (!op) {
		/* Create a new op */

		op = acpi_ps_alloc_op (walk_state->opcode);
		if (!op) {
			return (AE_NO_MEMORY);
		}
	}

	/* Initialize */

	op->named.name = node->name.integer;

#if (defined (ACPI_NO_METHOD_EXECUTION) || defined (ACPI_CONSTANT_EVAL_ONLY))
	op->named.path = (u8 *) path;
#endif


	/*
	 * Put the Node in the "op" object that the parser uses, so we
	 * can get it again quickly when this scope is closed
	 */
	op->common.node = node;
	acpi_ps_append_arg (acpi_ps_get_parent_scope (&walk_state->parser_state), op);

	*out_op = op;
	return (status);
}


/*******************************************************************************
 *
 * FUNCTION:    acpi_ds_load1_end_op
 *
 * PARAMETERS:  walk_state      - Current state of the parse tree walk
 *
 * RETURN:      Status
 *
 * DESCRIPTION: Ascending callback used during the loading of the namespace,
 *              both control methods and everything else.
 *
 ******************************************************************************/

acpi_status
acpi_ds_load1_end_op (
	struct acpi_walk_state          *walk_state)
{
	union acpi_parse_object         *op;
	acpi_object_type                object_type;
	acpi_status                     status = AE_OK;


	ACPI_FUNCTION_NAME ("ds_load1_end_op");


	op = walk_state->op;
	ACPI_DEBUG_PRINT ((ACPI_DB_DISPATCH, "Op=%p State=%p\n", op, walk_state));

	/* We are only interested in opcodes that have an associated name */

	if (!(walk_state->op_info->flags & (AML_NAMED | AML_FIELD))) {
		return (AE_OK);
	}

	/* Get the object type to determine if we should pop the scope */

	object_type = walk_state->op_info->object_type;

#ifndef ACPI_NO_METHOD_EXECUTION
	if (walk_state->op_info->flags & AML_FIELD) {
		if (walk_state->opcode == AML_FIELD_OP         ||
			walk_state->opcode == AML_BANK_FIELD_OP    ||
			walk_state->opcode == AML_INDEX_FIELD_OP) {
			status = acpi_ds_init_field_objects (op, walk_state);
		}
		return (status);
	}


	if (op->common.aml_opcode == AML_REGION_OP) {
		status = acpi_ex_create_region (op->named.data, op->named.length,
				   (acpi_adr_space_type)
						 ((op->common.value.arg)->common.value.integer),
						 walk_state);
		if (ACPI_FAILURE (status)) {
			return (status);
		}
	}
#endif

	if (op->common.aml_opcode == AML_NAME_OP) {
		/* For Name opcode, get the object type from the argument */

		if (op->common.value.arg) {
			object_type = (acpi_ps_get_opcode_info (
				(op->common.value.arg)->common.aml_opcode))->object_type;
			op->common.node->type = (u8) object_type;
		}
	}

	if (op->common.aml_opcode == AML_METHOD_OP) {
		/*
		 * method_op pkg_length name_string method_flags term_list
		 *
		 * Note: We must create the method node/object pair as soon as we
		 * see the method declaration.  This allows later pass1 parsing
		 * of invocations of the method (need to know the number of
		 * arguments.)
		 */
		ACPI_DEBUG_PRINT ((ACPI_DB_DISPATCH,
			"LOADING-Method: State=%p Op=%p named_obj=%p\n",
			walk_state, op, op->named.node));

		if (!acpi_ns_get_attached_object (op->named.node)) {
			walk_state->operands[0] = (void *) op->named.node;
			walk_state->num_operands = 1;

			status = acpi_ds_create_operands (walk_state, op->common.value.arg);
			if (ACPI_SUCCESS (status)) {
				status = acpi_ex_create_method (op->named.data,
						   op->named.length, walk_state);
			}
			walk_state->operands[0] = NULL;
			walk_state->num_operands = 0;

			if (ACPI_FAILURE (status)) {
				return (status);
			}
		}
	}

	/* Pop the scope stack */

	if (acpi_ns_opens_scope (object_type)) {
		ACPI_DEBUG_PRINT ((ACPI_DB_DISPATCH, "(%s): Popping scope for Op %p\n",
			acpi_ut_get_type_name (object_type), op));

		status = acpi_ds_scope_stack_pop (walk_state);
	}

	return (status);
}


/*******************************************************************************
 *
 * FUNCTION:    acpi_ds_load2_begin_op
 *
 * PARAMETERS:  walk_state      - Current state of the parse tree walk
 *              out_op          - Wher to return op if a new one is created
 *
 * RETURN:      Status
 *
 * DESCRIPTION: Descending callback used during the loading of ACPI tables.
 *
 ******************************************************************************/

acpi_status
acpi_ds_load2_begin_op (
	struct acpi_walk_state          *walk_state,
	union acpi_parse_object         **out_op)
{
	union acpi_parse_object         *op;
	struct acpi_namespace_node      *node;
	acpi_status                     status;
	acpi_object_type                object_type;
	char                            *buffer_ptr;


	ACPI_FUNCTION_TRACE ("ds_load2_begin_op");


	op = walk_state->op;
	ACPI_DEBUG_PRINT ((ACPI_DB_DISPATCH, "Op=%p State=%p\n", op, walk_state));

	if (op) {
		if ((walk_state->control_state) &&
			(walk_state->control_state->common.state ==
				ACPI_CONTROL_CONDITIONAL_EXECUTING)) {
			/* We are executing a while loop outside of a method */

			status = acpi_ds_exec_begin_op (walk_state, out_op);
			return_ACPI_STATUS (status);
		}

		/* We only care about Namespace opcodes here */

		if ((!(walk_state->op_info->flags & AML_NSOPCODE) &&
			  (walk_state->opcode != AML_INT_NAMEPATH_OP)) ||
			(!(walk_state->op_info->flags & AML_NAMED))) {
<<<<<<< HEAD
			if ((walk_state->op_info->class == AML_CLASS_EXECUTE) ||
				(walk_state->op_info->class == AML_CLASS_CONTROL)) {
				ACPI_DEBUG_PRINT ((ACPI_DB_DISPATCH,
					"Begin/EXEC: %s (fl %8.8X)\n", walk_state->op_info->name,
					walk_state->op_info->flags));

				/* Executing a type1 or type2 opcode outside of a method */

				status = acpi_ds_exec_begin_op (walk_state, out_op);
				return_ACPI_STATUS (status);
			}
=======
>>>>>>> d4ab025b
			return_ACPI_STATUS (AE_OK);
		}

		/* Get the name we are going to enter or lookup in the namespace */

		if (walk_state->opcode == AML_INT_NAMEPATH_OP) {
			/* For Namepath op, get the path string */

			buffer_ptr = op->common.value.string;
			if (!buffer_ptr) {
				/* No name, just exit */

				return_ACPI_STATUS (AE_OK);
			}
		}
		else {
			/* Get name from the op */

			buffer_ptr = (char *) &op->named.name;
		}
	}
	else {
		/* Get the namestring from the raw AML */

		buffer_ptr = acpi_ps_get_next_namestring (&walk_state->parser_state);
	}

	/* Map the opcode into an internal object type */

	object_type = walk_state->op_info->object_type;

	ACPI_DEBUG_PRINT ((ACPI_DB_DISPATCH,
		"State=%p Op=%p Type=%X\n", walk_state, op, object_type));


	switch (walk_state->opcode) {
	case AML_FIELD_OP:
	case AML_BANK_FIELD_OP:
	case AML_INDEX_FIELD_OP:

		node = NULL;
		status = AE_OK;
		break;

	case AML_INT_NAMEPATH_OP:

		/*
		 * The name_path is an object reference to an existing object.
		 * Don't enter the name into the namespace, but look it up
		 * for use later.
		 */
		status = acpi_ns_lookup (walk_state->scope_info, buffer_ptr, object_type,
				  ACPI_IMODE_EXECUTE, ACPI_NS_SEARCH_PARENT,
				  walk_state, &(node));
		break;

	case AML_SCOPE_OP:

		/*
		 * The Path is an object reference to an existing object.
		 * Don't enter the name into the namespace, but look it up
		 * for use later.
		 */
		status = acpi_ns_lookup (walk_state->scope_info, buffer_ptr, object_type,
				  ACPI_IMODE_EXECUTE, ACPI_NS_SEARCH_PARENT,
				  walk_state, &(node));
		if (ACPI_FAILURE (status)) {
#ifdef ACPI_ASL_COMPILER
			if (status == AE_NOT_FOUND) {
				status = AE_OK;
			}
			else {
				ACPI_REPORT_NSERROR (buffer_ptr, status);
			}
#else
			ACPI_REPORT_NSERROR (buffer_ptr, status);
#endif
			return_ACPI_STATUS (status);
		}
		/*
		 * We must check to make sure that the target is
		 * one of the opcodes that actually opens a scope
		 */
		switch (node->type) {
		case ACPI_TYPE_LOCAL_SCOPE:         /* Scope */
		case ACPI_TYPE_DEVICE:
		case ACPI_TYPE_POWER:
		case ACPI_TYPE_PROCESSOR:
		case ACPI_TYPE_THERMAL:

			/* These are acceptable types */
			break;

		case ACPI_TYPE_INTEGER:
		case ACPI_TYPE_STRING:
		case ACPI_TYPE_BUFFER:

			/*
			 * These types we will allow, but we will change the type.  This
			 * enables some existing code of the form:
			 *
			 *  Name (DEB, 0)
			 *  Scope (DEB) { ... }
			 */

			ACPI_REPORT_WARNING ((
				"Type override - [%4.4s] had invalid type (%s) for Scope operator, changed to (Scope)\n",
				buffer_ptr, acpi_ut_get_type_name (node->type)));

			node->type = ACPI_TYPE_ANY;
			walk_state->scope_info->common.value = ACPI_TYPE_ANY;
			break;

		default:

			/* All other types are an error */

			ACPI_REPORT_ERROR ((
				"Invalid type (%s) for target of Scope operator [%4.4s]\n",
				acpi_ut_get_type_name (node->type), buffer_ptr));

			return (AE_AML_OPERAND_TYPE);
		}
		break;

	default:

		/* All other opcodes */

		if (op && op->common.node) {
			/* This op/node was previously entered into the namespace */

			node = op->common.node;

			if (acpi_ns_opens_scope (object_type)) {
				status = acpi_ds_scope_stack_push (node, object_type, walk_state);
				if (ACPI_FAILURE (status)) {
					return_ACPI_STATUS (status);
				}

			}
			return_ACPI_STATUS (AE_OK);
		}

		/*
		 * Enter the named type into the internal namespace.  We enter the name
		 * as we go downward in the parse tree.  Any necessary subobjects that
		 * involve arguments to the opcode must be created as we go back up the
		 * parse tree later.
		 *
		 * Note: Name may already exist if we are executing a deferred opcode.
		 */
		if (walk_state->deferred_node) {
			/* This name is already in the namespace, get the node */

			node = walk_state->deferred_node;
			status = AE_OK;
			break;
		}

		/* Add new entry into namespace */

		status = acpi_ns_lookup (walk_state->scope_info, buffer_ptr, object_type,
				  ACPI_IMODE_LOAD_PASS2, ACPI_NS_NO_UPSEARCH,
				  walk_state, &(node));
		break;
	}

	if (ACPI_FAILURE (status)) {
		ACPI_REPORT_NSERROR (buffer_ptr, status);
		return_ACPI_STATUS (status);
	}

	if (!op) {
		/* Create a new op */

		op = acpi_ps_alloc_op (walk_state->opcode);
		if (!op) {
			return_ACPI_STATUS (AE_NO_MEMORY);
		}

		/* Initialize the new op */

		if (node) {
			op->named.name = node->name.integer;
		}
		*out_op = op;
	}

	/*
	 * Put the Node in the "op" object that the parser uses, so we
	 * can get it again quickly when this scope is closed
	 */
	op->common.node = node;

	return_ACPI_STATUS (status);
}


/*******************************************************************************
 *
 * FUNCTION:    acpi_ds_load2_end_op
 *
 * PARAMETERS:  walk_state      - Current state of the parse tree walk
 *
 * RETURN:      Status
 *
 * DESCRIPTION: Ascending callback used during the loading of the namespace,
 *              both control methods and everything else.
 *
 ******************************************************************************/

acpi_status
acpi_ds_load2_end_op (
	struct acpi_walk_state          *walk_state)
{
	union acpi_parse_object         *op;
	acpi_status                     status = AE_OK;
	acpi_object_type                object_type;
	struct acpi_namespace_node      *node;
	union acpi_parse_object         *arg;
	struct acpi_namespace_node      *new_node;
#ifndef ACPI_NO_METHOD_EXECUTION
	u32                             i;
#endif


	ACPI_FUNCTION_TRACE ("ds_load2_end_op");

	op = walk_state->op;
	ACPI_DEBUG_PRINT ((ACPI_DB_DISPATCH, "Opcode [%s] Op %p State %p\n",
			walk_state->op_info->name, op, walk_state));

	/* Check if opcode had an associated namespace object */

	if (!(walk_state->op_info->flags & AML_NSOBJECT)) {
#ifndef ACPI_NO_METHOD_EXECUTION
		/* No namespace object. Executable opcode? */

		if ((walk_state->op_info->class == AML_CLASS_EXECUTE) ||
			(walk_state->op_info->class == AML_CLASS_CONTROL)) {
			ACPI_DEBUG_PRINT ((ACPI_DB_DISPATCH,
				"End/EXEC:   %s (fl %8.8X)\n", walk_state->op_info->name,
				walk_state->op_info->flags));

			/* Executing a type1 or type2 opcode outside of a method */

			status = acpi_ds_exec_end_op (walk_state);
			return_ACPI_STATUS (status);
		}
#endif
		return_ACPI_STATUS (AE_OK);
	}

	if (op->common.aml_opcode == AML_SCOPE_OP) {
		ACPI_DEBUG_PRINT ((ACPI_DB_DISPATCH,
			"Ending scope Op=%p State=%p\n", op, walk_state));
	}

	object_type = walk_state->op_info->object_type;

	/*
	 * Get the Node/name from the earlier lookup
	 * (It was saved in the *op structure)
	 */
	node = op->common.node;

	/*
	 * Put the Node on the object stack (Contains the ACPI Name of
	 * this object)
	 */
	walk_state->operands[0] = (void *) node;
	walk_state->num_operands = 1;

	/* Pop the scope stack */

	if (acpi_ns_opens_scope (object_type) &&
	   (op->common.aml_opcode != AML_INT_METHODCALL_OP)) {
		ACPI_DEBUG_PRINT ((ACPI_DB_DISPATCH, "(%s) Popping scope for Op %p\n",
			acpi_ut_get_type_name (object_type), op));

		status = acpi_ds_scope_stack_pop (walk_state);
		if (ACPI_FAILURE (status)) {
			goto cleanup;
		}
	}

	/*
	 * Named operations are as follows:
	 *
	 * AML_ALIAS
	 * AML_BANKFIELD
	 * AML_CREATEBITFIELD
	 * AML_CREATEBYTEFIELD
	 * AML_CREATEDWORDFIELD
	 * AML_CREATEFIELD
	 * AML_CREATEQWORDFIELD
	 * AML_CREATEWORDFIELD
	 * AML_DATA_REGION
	 * AML_DEVICE
	 * AML_EVENT
	 * AML_FIELD
	 * AML_INDEXFIELD
	 * AML_METHOD
	 * AML_METHODCALL
	 * AML_MUTEX
	 * AML_NAME
	 * AML_NAMEDFIELD
	 * AML_OPREGION
	 * AML_POWERRES
	 * AML_PROCESSOR
	 * AML_SCOPE
	 * AML_THERMALZONE
	 */

	ACPI_DEBUG_PRINT ((ACPI_DB_DISPATCH,
		"Create-Load [%s] State=%p Op=%p named_obj=%p\n",
		acpi_ps_get_opcode_name (op->common.aml_opcode), walk_state, op, node));

	/* Decode the opcode */

	arg = op->common.value.arg;

	switch (walk_state->op_info->type) {
#ifndef ACPI_NO_METHOD_EXECUTION

	case AML_TYPE_CREATE_FIELD:

		/*
		 * Create the field object, but the field buffer and index must
		 * be evaluated later during the execution phase
		 */
		status = acpi_ds_create_buffer_field (op, walk_state);
		break;


	 case AML_TYPE_NAMED_FIELD:

		switch (op->common.aml_opcode) {
		case AML_INDEX_FIELD_OP:

			status = acpi_ds_create_index_field (op, (acpi_handle) arg->common.node,
					 walk_state);
			break;

		case AML_BANK_FIELD_OP:

			status = acpi_ds_create_bank_field (op, arg->common.node, walk_state);
			break;

		case AML_FIELD_OP:

			status = acpi_ds_create_field (op, arg->common.node, walk_state);
			break;

		default:
			/* All NAMED_FIELD opcodes must be handled above */
			break;
		}
		break;


	 case AML_TYPE_NAMED_SIMPLE:

		status = acpi_ds_create_operands (walk_state, arg);
		if (ACPI_FAILURE (status)) {
			goto cleanup;
		}

		switch (op->common.aml_opcode) {
		case AML_PROCESSOR_OP:

			status = acpi_ex_create_processor (walk_state);
			break;

		case AML_POWER_RES_OP:

			status = acpi_ex_create_power_resource (walk_state);
			break;

		case AML_MUTEX_OP:

			status = acpi_ex_create_mutex (walk_state);
			break;

		case AML_EVENT_OP:

			status = acpi_ex_create_event (walk_state);
			break;

		case AML_DATA_REGION_OP:

			status = acpi_ex_create_table_region (walk_state);
			break;

		case AML_ALIAS_OP:

			status = acpi_ex_create_alias (walk_state);
			break;

		default:
			/* Unknown opcode */

			status = AE_OK;
			goto cleanup;
		}

		/* Delete operands */

		for (i = 1; i < walk_state->num_operands; i++) {
			acpi_ut_remove_reference (walk_state->operands[i]);
			walk_state->operands[i] = NULL;
		}

		break;
#endif /* ACPI_NO_METHOD_EXECUTION */

	case AML_TYPE_NAMED_COMPLEX:

		switch (op->common.aml_opcode) {
#ifndef ACPI_NO_METHOD_EXECUTION
		case AML_REGION_OP:
			/*
			 * The op_region is not fully parsed at this time. Only valid
			 * argument is the space_id. (We must save the address of the
			 * AML of the address and length operands)
			 */
			/*
			 * If we have a valid region, initialize it
			 * Namespace is NOT locked at this point.
			 */
			status = acpi_ev_initialize_region (acpi_ns_get_attached_object (node),
					 FALSE);
			if (ACPI_FAILURE (status)) {
				/*
				 *  If AE_NOT_EXIST is returned, it is not fatal
				 *  because many regions get created before a handler
				 *  is installed for said region.
				 */
				if (AE_NOT_EXIST == status) {
					status = AE_OK;
				}
			}
			break;


		case AML_NAME_OP:

			status = acpi_ds_create_node (walk_state, node, op);
			break;
#endif /* ACPI_NO_METHOD_EXECUTION */


		default:
			/* All NAMED_COMPLEX opcodes must be handled above */
			/* Note: Method objects were already created in Pass 1 */
			break;
		}
		break;


	case AML_CLASS_INTERNAL:

		/* case AML_INT_NAMEPATH_OP: */
		break;


	case AML_CLASS_METHOD_CALL:

		ACPI_DEBUG_PRINT ((ACPI_DB_DISPATCH,
			"RESOLVING-method_call: State=%p Op=%p named_obj=%p\n",
			walk_state, op, node));

		/*
		 * Lookup the method name and save the Node
		 */
		status = acpi_ns_lookup (walk_state->scope_info, arg->common.value.string,
				  ACPI_TYPE_ANY, ACPI_IMODE_LOAD_PASS2,
				  ACPI_NS_SEARCH_PARENT | ACPI_NS_DONT_OPEN_SCOPE,
				  walk_state, &(new_node));
		if (ACPI_SUCCESS (status)) {
			/*
			 * Make sure that what we found is indeed a method
			 * We didn't search for a method on purpose, to see if the name
			 * would resolve
			 */
			if (new_node->type != ACPI_TYPE_METHOD) {
				status = AE_AML_OPERAND_TYPE;
			}

			/* We could put the returned object (Node) on the object stack for
			 * later, but for now, we will put it in the "op" object that the
			 * parser uses, so we can get it again at the end of this scope
			 */
			op->common.node = new_node;
		}
		else {
			ACPI_REPORT_NSERROR (arg->common.value.string, status);
		}
		break;


	default:
		break;
	}

cleanup:

	/* Remove the Node pushed at the very beginning */

	walk_state->operands[0] = NULL;
	walk_state->num_operands = 0;
	return_ACPI_STATUS (status);
}

<|MERGE_RESOLUTION|>--- conflicted
+++ resolved
@@ -491,7 +491,6 @@
 		if ((!(walk_state->op_info->flags & AML_NSOPCODE) &&
 			  (walk_state->opcode != AML_INT_NAMEPATH_OP)) ||
 			(!(walk_state->op_info->flags & AML_NAMED))) {
-<<<<<<< HEAD
 			if ((walk_state->op_info->class == AML_CLASS_EXECUTE) ||
 				(walk_state->op_info->class == AML_CLASS_CONTROL)) {
 				ACPI_DEBUG_PRINT ((ACPI_DB_DISPATCH,
@@ -503,8 +502,6 @@
 				status = acpi_ds_exec_begin_op (walk_state, out_op);
 				return_ACPI_STATUS (status);
 			}
-=======
->>>>>>> d4ab025b
 			return_ACPI_STATUS (AE_OK);
 		}
 
@@ -986,6 +983,7 @@
 				  ACPI_NS_SEARCH_PARENT | ACPI_NS_DONT_OPEN_SCOPE,
 				  walk_state, &(new_node));
 		if (ACPI_SUCCESS (status)) {
+
 			/*
 			 * Make sure that what we found is indeed a method
 			 * We didn't search for a method on purpose, to see if the name
