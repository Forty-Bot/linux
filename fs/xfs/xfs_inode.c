--- conflicted
+++ resolved
@@ -497,50 +497,6 @@
 __xfs_iflock(
 	struct xfs_inode	*ip)
 {
-<<<<<<< HEAD
-	to->di_magic = cpu_to_be16(from->di_magic);
-	to->di_mode = cpu_to_be16(from->di_mode);
-	to->di_version = from ->di_version;
-	to->di_format = from->di_format;
-	to->di_onlink = cpu_to_be16(from->di_onlink);
-	to->di_uid = cpu_to_be32(from->di_uid);
-	to->di_gid = cpu_to_be32(from->di_gid);
-	to->di_nlink = cpu_to_be32(from->di_nlink);
-	to->di_projid_lo = cpu_to_be16(from->di_projid_lo);
-	to->di_projid_hi = cpu_to_be16(from->di_projid_hi);
-	memcpy(to->di_pad, from->di_pad, sizeof(to->di_pad));
-	to->di_atime.t_sec = cpu_to_be32(from->di_atime.t_sec);
-	to->di_atime.t_nsec = cpu_to_be32(from->di_atime.t_nsec);
-	to->di_mtime.t_sec = cpu_to_be32(from->di_mtime.t_sec);
-	to->di_mtime.t_nsec = cpu_to_be32(from->di_mtime.t_nsec);
-	to->di_ctime.t_sec = cpu_to_be32(from->di_ctime.t_sec);
-	to->di_ctime.t_nsec = cpu_to_be32(from->di_ctime.t_nsec);
-	to->di_size = cpu_to_be64(from->di_size);
-	to->di_nblocks = cpu_to_be64(from->di_nblocks);
-	to->di_extsize = cpu_to_be32(from->di_extsize);
-	to->di_nextents = cpu_to_be32(from->di_nextents);
-	to->di_anextents = cpu_to_be16(from->di_anextents);
-	to->di_forkoff = from->di_forkoff;
-	to->di_aformat = from->di_aformat;
-	to->di_dmevmask = cpu_to_be32(from->di_dmevmask);
-	to->di_dmstate = cpu_to_be16(from->di_dmstate);
-	to->di_flags = cpu_to_be16(from->di_flags);
-	to->di_gen = cpu_to_be32(from->di_gen);
-
-	if (from->di_version == 3) {
-		to->di_changecount = cpu_to_be64(from->di_changecount);
-		to->di_crtime.t_sec = cpu_to_be32(from->di_crtime.t_sec);
-		to->di_crtime.t_nsec = cpu_to_be32(from->di_crtime.t_nsec);
-		to->di_flags2 = cpu_to_be64(from->di_flags2);
-		to->di_ino = cpu_to_be64(from->di_ino);
-		to->di_lsn = cpu_to_be64(from->di_lsn);
-		memcpy(to->di_pad2, from->di_pad2, sizeof(to->di_pad2));
-		uuid_copy(&to->di_uuid, &from->di_uuid);
-		to->di_flushiter = 0;
-	} else {
-		to->di_flushiter = cpu_to_be16(from->di_flushiter);
-	}
-=======
 	wait_queue_head_t *wq = bit_waitqueue(&ip->i_flags, __XFS_IFLOCK_BIT);
 	DEFINE_WAIT_BIT(wait, &ip->i_flags, __XFS_IFLOCK_BIT);
 
@@ -551,7 +507,6 @@
 	} while (!xfs_iflock_nowait(ip));
 
 	finish_wait(wq, &wait.wait);
->>>>>>> 1d03c6fa
 }
 
 STATIC uint
@@ -613,23 +568,10 @@
 }
 
 /*
-<<<<<<< HEAD
- * Read the disk inode attributes into the in-core inode structure.
- *
- * For version 5 superblocks, if we are initialising a new inode and we are not
- * utilising the XFS_MOUNT_IKEEP inode cluster mode, we can simple build the new
- * inode core with a random generation number. If we are keeping inodes around,
- * we need to read the inode cluster to get the existing generation number off
- * disk. Further, if we are using version 4 superblocks (i.e. v1/v2 inode
- * format) then log recovery is dependent on the di_flushiter field being
- * initialised from the current on-disk value and hence we must also read the
- * inode off disk.
-=======
  * Lookups up an inode from "name". If ci_name is not NULL, then a CI match
  * is allowed, otherwise it has to be an exact match. If a CI match is found,
  * ci_name->name will point to a the actual name (caller must free) or
  * will be set to NULL if an exact match is found.
->>>>>>> 1d03c6fa
  */
 int
 xfs_lookup(
@@ -638,51 +580,9 @@
 	xfs_inode_t		**ipp,
 	struct xfs_name		*ci_name)
 {
-<<<<<<< HEAD
-	xfs_buf_t	*bp;
-	xfs_dinode_t	*dip;
-	int		error;
-
-	/*
-	 * Fill in the location information in the in-core inode.
-	 */
-	error = xfs_imap(mp, tp, ip->i_ino, &ip->i_imap, iget_flags);
-	if (error)
-		return error;
-
-	/* shortcut IO on inode allocation if possible */
-	if ((iget_flags & XFS_IGET_CREATE) &&
-	    xfs_sb_version_hascrc(&mp->m_sb) &&
-	    !(mp->m_flags & XFS_MOUNT_IKEEP)) {
-		/* initialise the on-disk inode core */
-		memset(&ip->i_d, 0, sizeof(ip->i_d));
-		ip->i_d.di_magic = XFS_DINODE_MAGIC;
-		ip->i_d.di_gen = prandom_u32();
-		if (xfs_sb_version_hascrc(&mp->m_sb)) {
-			ip->i_d.di_version = 3;
-			ip->i_d.di_ino = ip->i_ino;
-			uuid_copy(&ip->i_d.di_uuid, &mp->m_sb.sb_uuid);
-		} else
-			ip->i_d.di_version = 2;
-		return 0;
-	}
-
-	/*
-	 * Get pointers to the on-disk inode and the buffer containing it.
-	 */
-	error = xfs_imap_to_bp(mp, tp, &ip->i_imap, &dip, &bp, 0, iget_flags);
-	if (error)
-		return error;
-
-	/* even unallocated inodes are verified */
-	if (!xfs_dinode_verify(mp, ip, dip)) {
-		xfs_alert(mp, "%s: validation failed for inode %lld failed",
-				__func__, ip->i_ino);
-=======
 	xfs_ino_t		inum;
 	int			error;
 	uint			lock_mode;
->>>>>>> 1d03c6fa
 
 	trace_xfs_lookup(dp, name);
 
