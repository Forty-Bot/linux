--- conflicted
+++ resolved
@@ -91,20 +91,14 @@
 #endif /* #ifdef CONFIG_RCU_TORTURE_TEST */
 
 /* Constants used for minimum and  maximum */
-#if defined(CONFIG_DETECT_HUNG_TASK) || defined(CONFIG_DETECT_SOFTLOCKUP) || defined(CONFIG_HIGHMEM)
-static int one = 1;
-#endif
 #ifdef CONFIG_DETECT_SOFTLOCKUP
 static int sixty = 60;
 static int neg_one = -1;
 #endif
 
 static int zero;
-<<<<<<< HEAD
-=======
 static int __maybe_unused one = 1;
 static int __maybe_unused two = 2;
->>>>>>> d508afb4
 static unsigned long one_ul = 1;
 static int one_hundred = 100;
 
